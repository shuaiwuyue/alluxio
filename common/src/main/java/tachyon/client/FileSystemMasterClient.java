--- conflicted
+++ resolved
@@ -449,68 +449,6 @@
     }
     throw new IOException("Failed after " + retry + " retries.");
   }
-<<<<<<< HEAD
-=======
-
-  /**
-   * Requests files in a dependency.
-   *
-   * @param depId the dependency id
-   * @throws DependencyDoesNotExistException if the dependency does not exist
-   * @throws IOException if an I/O error occurs
-   */
-  public synchronized void requestFilesInDependency(int depId) throws IOException,
-      DependencyDoesNotExistException {
-    int retry = 0;
-    while (!mClosed && (retry ++) <= RPC_MAX_NUM_RETRY) {
-      connect();
-      try {
-        mClient.requestFilesInDependency(depId);
-      } catch (DependencyDoesNotExistException e) {
-        throw e;
-      } catch (TException e) {
-        LOG.error(e.getMessage(), e);
-        mConnected = false;
-      }
-    }
-    throw new IOException("Failed after " + retry + " retries.");
-  }
-
-  /**
-   * Creates a dependency.
-   *
-   * Not implemented.
-   *
-   * @param parents the dependency parents
-   * @param children the dependency children
-   * @param commandPrefix the prefix of the dependency command
-   * @param data the dependency data
-   * @param comment a comment
-   * @param framework the framework
-   * @param frameworkVersion the framework version
-   * @param dependencyType the dependency type
-   * @param childrenBlockSizeByte the children block size (in bytes)
-   * @return the dependency id
-   * @throws IOException if an I/O error occurs
-   */
-  public synchronized int user_createDependency(List<String> parents, List<String> children,
-      String commandPrefix, List<ByteBuffer> data, String comment, String framework,
-      String frameworkVersion, int dependencyType, long childrenBlockSizeByte) throws IOException {
-    throw new UnsupportedOperationException("not implemented");
-  }
-
-  /**
-   * Gets dependency information for a dependency.
-   *
-   * Not implemented.
-   *
-   * @param dependencyId the dependency id
-   * @return the dependency information
-   * @throws IOException if an I/O error occurs
-   */
-  public synchronized DependencyInfo getDependencyInfo(int dependencyId) throws IOException {
-    throw new UnsupportedOperationException("not implemented");
-  }
 
   /**
    * Loads a file from the under file system.
@@ -578,5 +516,4 @@
     }
     throw new IOException("Failed after " + retry + " retries.");
   }
->>>>>>> c7d728ab
 }