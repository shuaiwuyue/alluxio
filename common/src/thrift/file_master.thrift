--- conflicted
+++ resolved
@@ -137,17 +137,7 @@
   bool rename(1: i64 fileId, 2: string dstPath)
     throws (1: exception.TachyonTException e)
 
-<<<<<<< HEAD
-  /**
-   * Reports file as lost.
-   */
-  void reportLostFile(1: i64 fileId)
-    throws (1: exception.TachyonTException e)
-
-  /**
-=======
   /*
->>>>>>> 2266995f
    * Sets the pinned flag for a file.
    */
   void setPinned(1: i64 fileId, 2: bool pinned)
