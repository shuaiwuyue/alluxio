--- conflicted
+++ resolved
@@ -137,7 +137,6 @@
 
   @Before
   public final void before() throws Exception {
-<<<<<<< HEAD
     TachyonConf tachyonConf = new TachyonConf();
     tachyonConf.set(Constants.USER_FILE_BUFFER_BYTES, String.valueOf(100));
 
@@ -148,15 +147,6 @@
         new LocalTachyonCluster(WORKER_CAPACITY_BYTES, USER_QUOTA_UNIT_BYTES, Constants.GB);
 
     mLocalTachyonCluster.start(tachyonConf);
-=======
-    mLocalTachyonCluster = new LocalTachyonCluster(WORKER_CAPACITY_BYTES, USER_QUOTA_UNIT_BYTES,
-        Constants.GB);
-    TachyonConf conf = new TachyonConf();
-    conf.set(Constants.WORKER_DATA_SERVER, mDataServerClass);
-    conf.set(Constants.WORKER_NETTY_FILE_TRANSFER_TYPE, mNettyTransferType);
-    conf.set(Constants.USER_REMOTE_BLOCK_READER, mBlockReader);
-    mLocalTachyonCluster.start(conf);
->>>>>>> 1d9682b8
     mWorkerTachyonConf = mLocalTachyonCluster.getWorkerTachyonConf();
     mTFS = mLocalTachyonCluster.getClient();
 
