--- conflicted
+++ resolved
@@ -84,12 +84,8 @@
     tachyonConf.set(Constants.USER_FILE_BUFFER_BYTES, String.valueOf(100));
     mLocalTachyonCluster =
         new LocalTachyonCluster(WORKER_CAPACITY_BYTES, USER_QUOTA_UNIT_BYTES, Constants.GB);
-<<<<<<< HEAD
-    mLocalTachyonCluster.start(tachyonConf);
+    mLocalTachyonCluster.start();
     mMountPoint = mLocalTachyonCluster.getMountPoint();
-=======
-    mLocalTachyonCluster.start();
->>>>>>> 59b5afe4
     mTfs = mLocalTachyonCluster.getClient();
     mMasterTachyonConf = mLocalTachyonCluster.getMasterTachyonConf();
     mWorkerTachyonConf = mLocalTachyonCluster.getWorkerTachyonConf();
