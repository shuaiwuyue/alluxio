--- conflicted
+++ resolved
@@ -89,12 +89,7 @@
 ## Start reading site-properties to set certain variables.
 ####################################################################################################
 function getConf {
-<<<<<<< HEAD
-  "${JAVA}" -cp ${ALLUXIO_CLIENT_CLASSPATH} ${ALLUXIO_JAVA_OPTS} -Dalluxio.logger.type=Console \
-      -Dalluxio.remote.logger.type=Null \
-=======
   "${JAVA}" -cp ${ALLUXIO_CLIENT_CLASSPATH} ${ALLUXIO_JAVA_OPTS} -Dalluxio.logger.type=Null \
->>>>>>> da5c5b66
       alluxio.cli.GetConf "$1"
 }
 
