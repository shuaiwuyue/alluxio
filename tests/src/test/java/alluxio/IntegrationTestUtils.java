--- conflicted
+++ resolved
@@ -54,18 +54,10 @@
   public static void waitForPersist(final LocalAlluxioClusterResource localAlluxioClusterResource,
       final AlluxioURI uri, int timeoutMs) {
 
-<<<<<<< HEAD
-    final FileSystemMasterClient client =
-        new FileSystemMasterClient(localAlluxioClusterResource.get().getMaster().getAddress(),
-            localAlluxioClusterResource.getTestConf());
-    try {
-      CommonTestUtils.waitFor(uri + " to be persisted", new Function<Void, Boolean>() {
-=======
     try (FileSystemMasterClient client = new FileSystemMasterClient(
         localAlluxioClusterResource.get().getMaster().getAddress(),
         localAlluxioClusterResource.getTestConf())) {
-      CommonTestUtils.waitFor(new Function<Void, Boolean>() {
->>>>>>> bc66d954
+      CommonTestUtils.waitFor(uri + " to be persisted", new Function<Void, Boolean>() {
         @Override
         public Boolean apply(Void input) {
           try {
