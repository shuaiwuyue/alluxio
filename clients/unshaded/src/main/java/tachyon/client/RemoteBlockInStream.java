--- conflicted
+++ resolved
@@ -171,7 +171,7 @@
    *
    * <p>
    * See {@link tachyon.client.TachyonFile#readRemoteByteBuffer(FileBlockInfo)} for usage.
-   * 
+   *
    * @return a dummy RemoteBlockInStream object.
    */
   public static RemoteBlockInStream getDummyStream() {
@@ -307,9 +307,6 @@
     return len;
   }
 
-<<<<<<< HEAD
-  public ByteBuffer readRemoteByteBuffer(TachyonFS tachyonFS, FileBlockInfo blockInfo,
-=======
   /**
    * Reads from a remote byte buffer.
    *
@@ -320,8 +317,7 @@
    * @param conf Tachyon configuration
    * @return <code>ByteBuffer</code> containing the bytes read
    */
-  public ByteBuffer readRemoteByteBuffer(TachyonFS tachyonFS, ClientBlockInfo blockInfo,
->>>>>>> 22c9e548
+  public ByteBuffer readRemoteByteBuffer(TachyonFS tachyonFS, FileBlockInfo blockInfo,
       long offset, long len, TachyonConf conf) {
     ByteBuffer buf = null;
 
