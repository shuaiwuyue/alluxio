/*
 * Licensed to the University of California, Berkeley under one or more contributor license
 * agreements. See the NOTICE file distributed with this work for additional information regarding
 * copyright ownership. The ASF licenses this file to You under the Apache License, Version 2.0 (the
 * "License"); you may not use this file except in compliance with the License. You may obtain a
 * copy of the License at
 *
 * http://www.apache.org/licenses/LICENSE-2.0
 *
 * Unless required by applicable law or agreed to in writing, software distributed under the License
 * is distributed on an "AS IS" BASIS, WITHOUT WARRANTIES OR CONDITIONS OF ANY KIND, either express
 * or implied. See the License for the specific language governing permissions and limitations under
 * the License.
 */

package tachyon.client.lineage;

import java.net.InetSocketAddress;

import tachyon.Constants;
import tachyon.client.ClientContext;
import tachyon.resource.ResourcePool;

<<<<<<< HEAD
public class LineageMasterClientPool extends ResourcePool<LineageMasterClient> {
=======
final class LineageMasterClientPool extends ResourcePool<LineageMasterClient> {
  private static final int CAPACITY = 10;
>>>>>>> 26b35c11
  private final InetSocketAddress mMasterAddress;

  /**
   * Creates a new lineage master client pool.
   *
   * @param masterAddress the master address
   */
  public LineageMasterClientPool(InetSocketAddress masterAddress) {
    super(ClientContext.getConf().getInt(Constants.USER_LINEAGE_MASTER_CLIENT_THREADS));
    mMasterAddress = masterAddress;
  }

  @Override
  public void close() {
    // TODO(yupeng): Consider collecting all the clients and shutting them down
  }

  @Override
  protected LineageMasterClient createNewResource() {
    return new LineageMasterClient(mMasterAddress, ClientContext.getConf());
  }
}<|MERGE_RESOLUTION|>--- conflicted
+++ resolved
@@ -21,12 +21,8 @@
 import tachyon.client.ClientContext;
 import tachyon.resource.ResourcePool;
 
-<<<<<<< HEAD
-public class LineageMasterClientPool extends ResourcePool<LineageMasterClient> {
-=======
 final class LineageMasterClientPool extends ResourcePool<LineageMasterClient> {
-  private static final int CAPACITY = 10;
->>>>>>> 26b35c11
+
   private final InetSocketAddress mMasterAddress;
 
   /**
