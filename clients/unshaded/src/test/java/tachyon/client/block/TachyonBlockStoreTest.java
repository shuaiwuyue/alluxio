/*
 * Licensed to the University of California, Berkeley under one or more contributor license
 * agreements. See the NOTICE file distributed with this work for additional information regarding
 * copyright ownership. The ASF licenses this file to You under the Apache License, Version 2.0 (the
 * "License"); you may not use this file except in compliance with the License. You may obtain a
 * copy of the License at
 *
 * http://www.apache.org/licenses/LICENSE-2.0
 *
 * Unless required by applicable law or agreed to in writing, software distributed under the License
 * is distributed on an "AS IS" BASIS, WITHOUT WARRANTIES OR CONDITIONS OF ANY KIND, either express
 * or implied. See the License for the specific language governing permissions and limitations under
 * the License.
 */

package tachyon.client.block;

import java.io.File;
import java.net.InetSocketAddress;
import java.util.Arrays;

import org.junit.Assert;
import org.junit.Before;
import org.junit.Rule;
import org.junit.Test;
import org.junit.rules.TemporaryFolder;
import org.junit.runner.RunWith;
import org.mockito.Mockito;
import org.powermock.api.mockito.PowerMockito;
import org.powermock.core.classloader.annotations.PrepareForTest;
import org.powermock.modules.junit4.PowerMockRunner;
import org.powermock.reflect.Whitebox;

import tachyon.client.ClientContext;
import tachyon.client.worker.BlockWorkerClient;
import tachyon.conf.TachyonConf;
import tachyon.thrift.BlockInfo;
import tachyon.thrift.BlockLocation;
import tachyon.thrift.LockBlockResult;
import tachyon.thrift.NetAddress;
import tachyon.util.network.NetworkAddressUtils;

/**
 * Tests for {@link TachyonBlockStore}.
 */
@RunWith(PowerMockRunner.class)
@PrepareForTest({BlockMasterClient.class, BlockStoreContext.class, NetworkAddressUtils.class,
    BlockWorkerClient.class})
public final class TachyonBlockStoreTest {
  private static final long BLOCK_ID = 3L;
  private static final long BLOCK_LENGTH = 1000L;
  private static final long LOCK_ID = 44L;
  private static final long WORKER_ID_LOCAL = 5L;
  private static final long WORKER_ID_REMOTE = 6L;
  private static final String WORKER_HOSTNAME_LOCAL = "localhost";
  private static final String WORKER_HOSTNAME_REMOTE = "remote";
  private static final int WORKER_RPC_PORT = 7;
  private static final int WORKER_DATA_PORT = 9;
  private static final int WORKER_WEB_PORT = 10;
  private static final NetAddress WORKER_NET_ADDRESS_LOCAL =
      new NetAddress(WORKER_HOSTNAME_LOCAL, WORKER_RPC_PORT, WORKER_DATA_PORT, WORKER_WEB_PORT);
  private static final NetAddress WORKER_NET_ADDRESS_REMOTE =
      new NetAddress(WORKER_HOSTNAME_REMOTE, WORKER_RPC_PORT, WORKER_DATA_PORT, WORKER_WEB_PORT);
  private static final String STORAGE_TIER = "mem";
  private static final BlockLocation BLOCK_LOCATION_LOCAL =
      new BlockLocation(WORKER_ID_LOCAL, WORKER_NET_ADDRESS_LOCAL, STORAGE_TIER);
  private static final BlockLocation BLOCK_LOCATION_REMOTE =
      new BlockLocation(WORKER_ID_REMOTE, WORKER_NET_ADDRESS_REMOTE, STORAGE_TIER);
  /** {@link BlockInfo} representing a block stored both remotely and locally. */
  private static final BlockInfo BLOCK_INFO = new BlockInfo(BLOCK_ID, BLOCK_LENGTH,
      Arrays.asList(BLOCK_LOCATION_REMOTE, BLOCK_LOCATION_LOCAL));

  /**
   * The rule for a temporary folder.
   */
  @Rule
  public TemporaryFolder mTestFolder = new TemporaryFolder();

  private File mTestFile;
  private TachyonBlockStore mBlockStore;
  private BlockStoreContext mBlockStoreContext;
  private BlockMasterClient mMasterClient;
  private BlockWorkerClient mBlockWorkerClient;

  /**
   * Sets up a testable {@link TachyonBlockStore}. Setup consists of the following:
   *
   * 1. The singleton {@link BlockStoreContext} is replaced with {@link #mBlockStoreContext}<br>
   * 2. {@link #mBlockStoreContext} will return {@link #mMasterClient} and
   *    {@link #mBlockWorkerClient} when asked for master/worker clients<br>
   * 3. {@link #mTestFile} is created inside {@link #mTestFolder}<br>
<<<<<<< HEAD
   * 4. {@link #mWorkerClient} is made to understand that locking {@link #BLOCK_ID} should return
   *    the path to {@link #mTestFile}.
   *
   * @throws Exception when acquiring a worker client fails
=======
   * 4. {@link #mBlockWorkerClient} is made to understand that locking {@link #BLOCK_ID} should
   *    return the path to {@link #mTestFile}.
>>>>>>> 4abc59c5
   */
  @Before
  public void before() throws Exception {
    mTestFile = mTestFolder.newFile("testFile");

    ClientContext.reset();
    mBlockStoreContext = PowerMockito.mock(BlockStoreContext.class);
    Whitebox.setInternalState(BlockStoreContext.class, "INSTANCE", mBlockStoreContext);
    mBlockStore = TachyonBlockStore.get();
    Whitebox.setInternalState(mBlockStore, "mContext", mBlockStoreContext);

    mMasterClient = PowerMockito.mock(BlockMasterClient.class);
    Mockito.when(mBlockStoreContext.acquireMasterClient()).thenReturn(mMasterClient);

    mBlockWorkerClient = PowerMockito.mock(BlockWorkerClient.class);
    Mockito.when(mBlockWorkerClient.lockBlock(BLOCK_ID)).thenReturn(
        new LockBlockResult(LOCK_ID, mTestFile.getAbsolutePath()));
    Mockito.when(mBlockStoreContext.acquireWorkerClient(Mockito.anyString()))
        .thenReturn(mBlockWorkerClient);
  }

  /**
   * Tests {@link TachyonBlockStore#getInStream(long)} when a local block exists, making sure that
   * the local block is preferred.
   *
   * @throws Exception when getting the reading stream fails
   */
  @Test
  public void getInStreamLocalTest() throws Exception {
    Mockito.when(mMasterClient.getBlockInfo(BLOCK_ID)).thenReturn(BLOCK_INFO);
    PowerMockito.mockStatic(NetworkAddressUtils.class);
    Mockito.when(NetworkAddressUtils.getLocalHostName(Mockito.<TachyonConf>any()))
        .thenReturn(WORKER_HOSTNAME_LOCAL);
    BufferedBlockInStream stream = mBlockStore.getInStream(BLOCK_ID);

    Assert.assertTrue(stream instanceof LocalBlockInStream);
    Assert.assertEquals(BLOCK_ID, Whitebox.getInternalState(stream, "mBlockId"));
    Assert.assertEquals(BLOCK_LENGTH,
        Whitebox.getInternalState(stream, "mBlockSize"));
    Mockito.verify(mBlockStoreContext).acquireMasterClient();
    Mockito.verify(mBlockStoreContext).releaseMasterClient(mMasterClient);
  }

  /**
   * Tests {@link TachyonBlockStore#getInStream(long)} when no local block exists, making sure that
   * the first {@link BlockLocation} in the {@link BlockInfo} list is chosen.
   *
   * @throws Exception when getting the reading stream fails
   */
  @Test
  public void getInStreamRemoteTest() throws Exception {
    Mockito.when(mMasterClient.getBlockInfo(BLOCK_ID)).thenReturn(BLOCK_INFO);
    PowerMockito.mockStatic(NetworkAddressUtils.class);
    Mockito.when(NetworkAddressUtils.getLocalHostName(Mockito.<TachyonConf>any()))
        .thenReturn(WORKER_HOSTNAME_LOCAL + "_different");
    BufferedBlockInStream stream = mBlockStore.getInStream(BLOCK_ID);

    Assert.assertTrue(stream instanceof RemoteBlockInStream);
    Assert.assertEquals(BLOCK_ID, Whitebox.getInternalState(stream, "mBlockId"));
    Assert.assertEquals(BLOCK_LENGTH,
        Whitebox.getInternalState(stream, "mBlockSize"));
    Assert.assertEquals(new InetSocketAddress(WORKER_HOSTNAME_REMOTE, WORKER_DATA_PORT),
        Whitebox.getInternalState(stream, "mLocation"));
    Mockito.verify(mBlockStoreContext).acquireMasterClient();
    Mockito.verify(mBlockStoreContext).releaseMasterClient(mMasterClient);
  }
}<|MERGE_RESOLUTION|>--- conflicted
+++ resolved
@@ -89,15 +89,10 @@
    * 2. {@link #mBlockStoreContext} will return {@link #mMasterClient} and
    *    {@link #mBlockWorkerClient} when asked for master/worker clients<br>
    * 3. {@link #mTestFile} is created inside {@link #mTestFolder}<br>
-<<<<<<< HEAD
-   * 4. {@link #mWorkerClient} is made to understand that locking {@link #BLOCK_ID} should return
-   *    the path to {@link #mTestFile}.
+   * 4. {@link #mBlockWorkerClient} is made to understand that locking {@link #BLOCK_ID} should
+   *    return the path to {@link #mTestFile}.
    *
    * @throws Exception when acquiring a worker client fails
-=======
-   * 4. {@link #mBlockWorkerClient} is made to understand that locking {@link #BLOCK_ID} should
-   *    return the path to {@link #mTestFile}.
->>>>>>> 4abc59c5
    */
   @Before
   public void before() throws Exception {
