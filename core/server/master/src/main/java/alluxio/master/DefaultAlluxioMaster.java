--- conflicted
+++ resolved
@@ -59,8 +59,6 @@
 
 import javax.annotation.concurrent.NotThreadSafe;
 
-import javax.annotation.concurrent.NotThreadSafe;
-
 /**
  * This class encapsulates the different master services that are configured to run.
  */
@@ -150,9 +148,6 @@
     }
   }
 
-<<<<<<< HEAD
-  protected String getJournalDirectory() {
-=======
   protected void checkJournalFormatted() throws IOException {
     Journal.Factory factory = new Journal.Factory(getJournalLocation());
     for (String name : ServerUtils.getMasterServiceNames()) {
@@ -168,7 +163,6 @@
    * @return the journal location
    */
   protected URI getJournalLocation() {
->>>>>>> 85baf109
     String journalDirectory = Configuration.get(PropertyKey.MASTER_JOURNAL_FOLDER);
     if (!journalDirectory.endsWith(AlluxioURI.SEPARATOR)) {
       journalDirectory += AlluxioURI.SEPARATOR;
