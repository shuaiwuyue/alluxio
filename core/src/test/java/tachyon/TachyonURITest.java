--- conflicted
+++ resolved
@@ -4,9 +4,9 @@
  * copyright ownership. The ASF licenses this file to You under the Apache License, Version 2.0 (the
  * "License"); you may not use this file except in compliance with the License. You may obtain a
  * copy of the License at
- * 
+ *
  * http://www.apache.org/licenses/LICENSE-2.0
- * 
+ *
  * Unless required by applicable law or agreed to in writing, software distributed under the License
  * is distributed on an "AS IS" BASIS, WITHOUT WARRANTIES OR CONDITIONS OF ANY KIND, either express
  * or implied. See the License for the specific language governing permissions and limitations under
@@ -22,9 +22,9 @@
  * Unit tests for tachyon.TachyonURITest
  */
 public class TachyonURITest {
-  
+
   private static final boolean WINDOWS = System.getProperty("os.name").startsWith("Windows");
-  
+
   @Test
   public void basicTest1() {
     TachyonURI uri = new TachyonURI("tachyon://localhost:19998/xy z/a b c");
@@ -46,7 +46,7 @@
         .toString());
     Assert.assertEquals("tachyon://localhost:19998/xy z/a b c", uri.toString());
   }
-  
+
   @Test
   public void basicTest2() {
     TachyonURI uri = new TachyonURI("hdfs://localhost/xy z/a b c");
@@ -253,14 +253,10 @@
   @Test
   public void getParentTests() {
     Assert.assertEquals(null, new TachyonURI("/").getParent());
-<<<<<<< HEAD
     Assert.assertEquals(null,
         new TachyonURI("tachyon://localhost/").getParent());
     Assert.assertEquals(new TachyonURI("tachyon://localhost/"),
         new TachyonURI("tachyon://localhost/a").getParent());
-=======
-    Assert.assertEquals(null, new TachyonURI("tachyon://localhost/").getParent());
->>>>>>> f952a8f9
     Assert.assertEquals(new TachyonURI("/a"), new TachyonURI("/a/b/../c").getParent());
     Assert.assertEquals(new TachyonURI("tachyon:/a"),
         new TachyonURI("tachyon:/a/b/../c").getParent());
@@ -305,10 +301,7 @@
   public void hasAuthorityTests() {
     Assert.assertFalse(new TachyonURI("/").hasAuthority());
     Assert.assertFalse(new TachyonURI("file:/").hasAuthority());
-<<<<<<< HEAD
     Assert.assertFalse(new TachyonURI("file:///test").hasAuthority());
-=======
->>>>>>> f952a8f9
     Assert.assertTrue(new TachyonURI("file://localhost/").hasAuthority());
     Assert.assertTrue(new TachyonURI("file://localhost:8080/").hasAuthority());
     Assert.assertTrue(new TachyonURI(null, "localhost:8080", "/").hasAuthority());
@@ -385,7 +378,7 @@
     Assert.assertEquals(new TachyonURI("/" + pathWithSpecialCharAndColon),
         new TachyonURI("/").join(pathWithSpecialCharAndColon));
   }
-  
+
   @Test
   public void fileUriTests() {
     TachyonURI uri = new TachyonURI("file:///foo/bar");
@@ -393,11 +386,11 @@
     Assert.assertEquals("/foo/bar", uri.getPath());
     Assert.assertEquals("file:///foo/bar", uri.toString());
   }
-  
+
   @Test
   public void windowsPathTests() {
     Assume.assumeTrue(WINDOWS);
-    
+
     TachyonURI uri = new TachyonURI("C:\\foo\\bar");
     Assert.assertFalse(uri.hasAuthority());
     Assert.assertEquals("/foo/bar", uri.getPath());
@@ -408,41 +401,31 @@
   public void toStringTests() {
     String[] uris =
         new String[] {"/", "/a", "/a/ b", "tachyon://a/b/c d.txt",
-<<<<<<< HEAD
             "tachyon://localhost:8080/a/b.txt", "foo", "foo/bar", "/foo/bar#boo", "foo/bar#boo",
             "file:///foo/bar"};
-=======
-            "tachyon://localhost:8080/a/b.txt", "foo", "foo/bar", "/foo/bar#boo", "foo/bar#boo",};
->>>>>>> f952a8f9
     for (String uri : uris) {
       TachyonURI turi = new TachyonURI(uri);
       Assert.assertEquals(uri, turi.toString());
     }
 
     Assert.assertEquals("", new TachyonURI(".").toString());
-<<<<<<< HEAD
     Assert.assertEquals("file:///a", new TachyonURI("file:///a").toString());
     Assert.assertEquals("file:///a", new TachyonURI("file", null, "/a").toString());
   }
-  
+
   @Test
   public void toStringWindowsTests() {
     Assume.assumeTrue(WINDOWS);
-    
+
     String[] uris =
         new String[] { "c:/", "c:/foo/bar", "C:/foo/bar#boo", "C:/foo/ bar" };
     for (String uri : uris) {
       TachyonURI turi = new TachyonURI(uri);
       Assert.assertEquals(uri, turi.toString());
     }
-    
+
     Assert.assertEquals("C:/", new TachyonURI("C:\\\\").toString());
     Assert.assertEquals("C:/a/b.txt", new TachyonURI("C:\\\\a\\b.txt").toString());
-=======
-    Assert.assertEquals("file:///a", new TachyonURI("file:/a").toString());
-    Assert.assertEquals("file:///a", new TachyonURI("file:///a").toString());
-    Assert.assertEquals("file:///a", new TachyonURI("file", null, "/a").toString());
->>>>>>> f952a8f9
   }
 
   @Test
@@ -463,11 +446,11 @@
     Assert.assertEquals("foo://bar boo:8080/abc/c",
         new TachyonURI("foo://bar boo:8080/abc///c").toString());
   }
-  
+
   @Test
   public void normalizeWindowsTests() {
     Assume.assumeTrue(WINDOWS);
-    
+
     Assert.assertEquals("c:/a/b", new TachyonURI("c:\\a\\b").toString());
     Assert.assertEquals("c:/a/c", new TachyonURI("c:\\a\\b\\..\\c").toString());
   }
