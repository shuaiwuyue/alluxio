--- conflicted
+++ resolved
@@ -563,13 +563,8 @@
         .getInStream(Mockito.any(BlockInfo.class), Mockito.any(InStreamOptions.class)))
         .thenThrow(new UnavailableException("test exception"));
     try {
-<<<<<<< HEAD
       mTestStream.read();
-      Assert.fail("block store should throw exception");
-=======
-      mTestStream.seek(BLOCK_LENGTH);
       fail("block store should throw exception");
->>>>>>> 1b40cc32
     } catch (IOException e) {
       assertEquals("test exception", e.getMessage());
     }
@@ -652,23 +647,6 @@
   }
 
   /**
-<<<<<<< HEAD
-=======
-   * Tests that the correct exception message is produced when the location policy is not specified.
-   */
-  @Test
-  public void missingLocationPolicy() {
-    try {
-      mTestStream = new FileInStream(mStatus,
-          InStreamOptions.defaults().setReadType(ReadType.CACHE).setLocationPolicy(null), mContext);
-    } catch (NullPointerException e) {
-      assertEquals(PreconditionMessage.FILE_WRITE_LOCATION_POLICY_UNSPECIFIED.toString(),
-          e.getMessage());
-    }
-  }
-
-  /**
->>>>>>> 1b40cc32
    * Tests that when the underlying blocks are inconsistent with the metadata in terms of block
    * length, an exception is thrown rather than client hanging indefinitely. This case may happen if
    * the file in Alluxio and UFS is out of sync.
