/*
 * The Alluxio Open Foundation licenses this work under the Apache License, version 2.0
 * (the "License"). You may not use this work except in compliance with the License, which is
 * available at www.apache.org/licenses/LICENSE-2.0
 *
 * This software is distributed on an "AS IS" basis, WITHOUT WARRANTIES OR CONDITIONS OF ANY KIND,
 * either express or implied, as more fully set forth in the License.
 *
 * See the NOTICE file distributed with this work for information regarding copyright ownership.
 */

package alluxio.client.block.stream;

import alluxio.Configuration;
import alluxio.PropertyKey;
import alluxio.client.file.FileSystemContext;
import alluxio.network.protocol.RPCProtoMessage;
import alluxio.network.protocol.Status;
import alluxio.network.protocol.databuffer.DataBuffer;
import alluxio.network.protocol.databuffer.DataNettyBufferV2;
import alluxio.proto.dataserver.Protocol;
import alluxio.util.CommonUtils;
import alluxio.util.network.NettyUtils;
import alluxio.util.proto.ProtoMessage;

import com.google.common.base.Preconditions;
import io.netty.buffer.ByteBuf;
import io.netty.buffer.Unpooled;
import io.netty.channel.Channel;
import io.netty.channel.ChannelFutureListener;
import io.netty.channel.ChannelHandlerContext;
import io.netty.channel.ChannelInboundHandlerAdapter;
import io.netty.channel.FixedRecvByteBufAllocator;
import io.netty.channel.RecvByteBufAllocator;
import org.slf4j.Logger;
import org.slf4j.LoggerFactory;

import java.io.IOException;
<<<<<<< HEAD
import java.net.SocketAddress;
import java.util.concurrent.BlockingQueue;
import java.util.concurrent.LinkedBlockingQueue;
import java.util.concurrent.TimeUnit;
import java.util.concurrent.atomic.AtomicBoolean;
import java.util.concurrent.atomic.AtomicInteger;
=======
import java.net.InetSocketAddress;
import java.util.concurrent.BlockingQueue;
import java.util.concurrent.LinkedBlockingQueue;
import java.util.concurrent.TimeUnit;
>>>>>>> 5db3b54a

import javax.annotation.concurrent.NotThreadSafe;

/**
 * A netty packet reader that streams a region from a netty data server.
 *
 * Protocol:
 * 1. The client sends a read request (id, offset, length).
 * 2. Once the server receives the request, it streams packets to the client. The streaming pauses
 *    if the server's buffer is full and resumes if the buffer is not full.
 * 3. The client reads packets from the stream. Reading pauses if the client buffer is full and
 *    resumes if the buffer is not full. If the client can keep up with network speed, the buffer
 *    should have at most one packet.
 * 4. The client stops reading if it receives an empty packet which signifies the end of the stream.
 * 5. The client can cancel the read request at anytime. The cancel request is ignored by the
 *    server if everything has been sent to channel.
 * 6. If the client wants to reuse the channel, the client must read all the packets in the channel
 *    before releasing the channel to the channel pool.
 * 7. To make it simple to handle errors, the channel is closed if any error occurs.
 */
@NotThreadSafe
public final class NettyPacketReader implements PacketReader {
<<<<<<< HEAD
  private static final Logger LOG = LoggerFactory.getLogger(Constants.LOGGER_TYPE);
=======
  private static final Logger LOG = LoggerFactory.getLogger(NettyPacketReader.class);

>>>>>>> 5db3b54a
  private static final int MAX_PACKETS_IN_FLIGHT =
      Configuration.getInt(PropertyKey.USER_NETWORK_NETTY_READER_BUFFER_SIZE_PACKETS);
  private static final long READ_TIMEOUT_MS =
      Configuration.getLong(PropertyKey.USER_NETWORK_NETTY_TIMEOUT_MS);

<<<<<<< HEAD
  private static final long ALLOCATOR_SIZE =
      Configuration.getBytes(PropertyKey.UESER_NETWORK_NETTY_PACKET_READER_ALLOCATOR_SIZE);
=======
  /** Special packet that indicates an exception is caught. */
  private static final ByteBuf THROWABLE = Unpooled.buffer(0);
  /** Special packet that indicates the EOF is reached or the stream is cancelled. */
  private static final ByteBuf EOF_OR_CANCELLED = Unpooled.buffer(0);
>>>>>>> 5db3b54a

  private final FileSystemContext mContext;
  private final Channel mChannel;
  private final RecvByteBufAllocator mRecvAllocator;
  private final Protocol.RequestType mRequestType;
  private final SocketAddress mAddress;
  private final long mId;
  private final long mStart;
  private final long mBytesToRead;
<<<<<<< HEAD
  private static final ByteBuf THROWABLE = Unpooled.buffer(1);

  // Only the netty IO thread can push to this queue.
  private final BlockingQueue<ByteBuf> mPackets = new LinkedBlockingQueue<>();
  private final AtomicInteger mBufferSize = new AtomicInteger(0);
  // Only the netty IO thread can update this.
  private volatile Throwable mPacketReaderException = null;
  private final AtomicBoolean mPacketReaderExceptionThrown = new AtomicBoolean(false);
  // Only the user thread can update this.
  private boolean mDone = false;

  /** The next pos to read. */
  private long mPosToRead;
=======
  private final boolean mNoCache;

  /**
   * This queue contains buffers read from netty. Its length is bounded by MAX_PACKETS_IN_FLIGHT.
   * Only the netty I/O thread can push to the queue. Only the client thread can poll from the
   * queue.
   */
  private final BlockingQueue<ByteBuf> mPackets = new LinkedBlockingQueue<>();
  /**
   * The exception caught when reading packets from the netty channel. This is only updated
   * by the netty I/O thread. The client thread only reads it after THROWABLE is found in
   * mPackets queue.
   */
  private volatile Throwable mPacketReaderException;

  /**
   * The next pos to read. This is only updated by the client thread (not touched by the netty
   * I/O thread).
   */
  private long mPosToRead;
  /**
   * This is true only when an empty packet (EOF or CANCELLED) is received. This is only updated
   * by the client thread (not touched by the netty I/O thread).
   */
  private boolean mDone = false;
>>>>>>> 5db3b54a

  private boolean mClosed = false;

  /**
   * Creates an instance of {@link NettyPacketReader}. If this is used to read a block remotely, it
   * requires the block to be locked beforehand and the lock ID is passed to this class.
   *
   * @param context the file system context
   * @param address the netty data server address
   * @param id the block ID or UFS file ID
   * @param offset the offset
   * @param len the length to read
   * @param lockId the lock ID
   * @param sessionId the session ID
   * @param noCache do not cache the block to the Alluxio worker if read from UFS when this is set
   * @param type the request type (block or UFS file)
   * @throws IOException if it fails to acquire a netty channel
   */
<<<<<<< HEAD
  private NettyPacketReader(FileSystemContext context, SocketAddress address, long id,
      long offset, long len, long lockId, long sessionId, Protocol.RequestType type)
      throws IOException {
=======
  private NettyPacketReader(FileSystemContext context, InetSocketAddress address, long id,
      long offset, long len, long lockId, long sessionId, boolean noCache,
      Protocol.RequestType type) throws IOException {
>>>>>>> 5db3b54a
    Preconditions.checkArgument(offset >= 0 && len > 0);

    mContext = context;
    mAddress = address;
    mId = id;
    mStart = offset;
    mPosToRead = offset;
    mBytesToRead = len;
    mRequestType = type;
    mNoCache = noCache;

    mChannel = mContext.acquireNettyChannel(address);

    mChannel.pipeline().addLast(new PacketReadHandler());

    Protocol.ReadRequest readRequest =
        Protocol.ReadRequest.newBuilder().setId(id).setOffset(offset).setLength(len)
            .setLockId(lockId).setSessionId(sessionId).setType(type).setNoCache(noCache).build();
    mChannel.writeAndFlush(new RPCProtoMessage(new ProtoMessage(readRequest)))
        .addListener(ChannelFutureListener.CLOSE_ON_FAILURE);
    mRecvAllocator = mChannel.config().getRecvByteBufAllocator();
    if (ALLOCATOR_SIZE > 0) {
      mChannel.config()
          .setRecvByteBufAllocator(new FixedRecvByteBufAllocator((int) ALLOCATOR_SIZE));
    }
  }

  @Override
  public long pos() {
    return mPosToRead;
  }

  @Override
  public DataBuffer readPacket() throws IOException {
    Preconditions.checkState(!mClosed, "PacketReader is closed while reading packets.");
    ByteBuf buf;
<<<<<<< HEAD
    if (!tooManyPacketsPending()) {
      resume();
=======

    // TODO(peis): Have a better criteria to resume so that we can have fewer state changes.
    if (!tooManyPacketsPending()) {
      NettyUtils.enableAutoRead(mChannel);
>>>>>>> 5db3b54a
    }
    try {
      buf = mPackets.poll(READ_TIMEOUT_MS, TimeUnit.MILLISECONDS);
    } catch (InterruptedException e) {
<<<<<<< HEAD
      throw Throwables.propagate(e);
=======
      throw new RuntimeException(e);
>>>>>>> 5db3b54a
    }
    if (buf == null) {
      throw new IOException(String.format("Timeout to read %d from %s.", mId, mChannel.toString()));
    }
<<<<<<< HEAD

    if (buf == THROWABLE) {
      Preconditions.checkNotNull(mPacketReaderException);
      throw new IOException(mPacketReaderException);
    }
    mBufferSize.decrementAndGet();
    if (buf.readableBytes() == 0) {
      buf.release();
=======
    if (buf == THROWABLE) {
      throw CommonUtils.castToIOException(Preconditions.checkNotNull(mPacketReaderException));
    }
    if (buf == EOF_OR_CANCELLED) {
>>>>>>> 5db3b54a
      mDone = true;
      return null;
    }
    mPosToRead += buf.readableBytes();
    Preconditions.checkState(mPosToRead - mStart <= mBytesToRead);
    return new DataNettyBufferV2(buf);
  }

  @Override
  public void close() {
    if (mClosed) {
      return;
    }
    try {
      if (mDone) {
        return;
      }
<<<<<<< HEAD
      if (mChannel.isOpen() && remaining() > 0) {
        Protocol.ReadRequest cancelRequest =
            Protocol.ReadRequest.newBuilder().setId(mId).setCancel(true).setType(mRequestType)
                .build();
        mChannel.writeAndFlush(new RPCProtoMessage(cancelRequest))
            .addListener(ChannelFutureListener.CLOSE_ON_FAILURE);
      }

      while (true) {
        try {
          DataBuffer buf = readPacket();
          // A null packet indicates the end of the stream.
          if (buf == null) {
            return;
          }
          buf.release();
        } catch (IOException e) {
          LOG.warn("Failed to close the NettyBlockReader (block: {}, address: {}).", mId, mAddress,
              e);
          mChannel.close();
          return;
        }
=======
      if (!mChannel.isOpen()) {
        return;
      }
      if (remaining() > 0) {
        Protocol.ReadRequest cancelRequest =
            Protocol.ReadRequest.newBuilder().setId(mId).setCancel(true).setType(mRequestType)
                .setNoCache(mNoCache).build();
        mChannel.writeAndFlush(new RPCProtoMessage(new ProtoMessage(cancelRequest)))
            .addListener(ChannelFutureListener.CLOSE_ON_FAILURE);
      }

      try {
        readAndDiscardAll();
      } catch (IOException e) {
        LOG.warn("Failed to close the NettyBlockReader (block: {}, address: {}) with exception {}.",
            mId, mAddress, e.getMessage());
        mChannel.close();
        return;
>>>>>>> 5db3b54a
      }
    } finally {
      if (mChannel.isOpen()) {
        mChannel.pipeline().removeLast();

<<<<<<< HEAD
        // Make sure "autoread" is on before realsing the channel.
        resume();
        mChannel.config().setRecvByteBufAllocator(mRecvAllocator);
=======
        // Make sure "autoread" is on before releasing the channel.
        NettyUtils.enableAutoRead(mChannel);
>>>>>>> 5db3b54a
      }
      mContext.releaseNettyChannel(mAddress, mChannel);
      mClosed = true;
    }
  }

  /**
   * Reads and discards everything read from the channel until it reaches end of the stream.
   *
   * @throws IOException if any I/O related errors occur
   */
  private void readAndDiscardAll() throws IOException {
    DataBuffer buf;
    do {
      buf = readPacket();
      if (buf != null) {
        buf.release();
      }
      // A null packet indicates the end of the stream.
    } while (buf != null);
  }

  /**
   * @return bytes remaining
   */
  private long remaining() {
    return mStart + mBytesToRead - mPosToRead;
  }

  /**
   * @return true if there are too many packets pending
   */
  private boolean tooManyPacketsPending() {
    return mBufferSize.get() >= MAX_PACKETS_IN_FLIGHT;
  }

  /**
   * The netty handler that reads packets from the channel.
   */
  private class PacketReadHandler extends ChannelInboundHandlerAdapter {
    /**
     * Default constructor.
     */
    PacketReadHandler() {}

    @Override
    public void channelRead(ChannelHandlerContext ctx, Object msg) throws IOException {
<<<<<<< HEAD
=======
      // Precondition check is not used here to avoid calling msg.getClass().getCanonicalName()
      // all the time.
>>>>>>> 5db3b54a
      if (!acceptMessage(msg)) {
        throw new IllegalStateException(String
            .format("Incorrect response type %s, %s.", msg.getClass().getCanonicalName(), msg));
      }

      RPCProtoMessage response = (RPCProtoMessage) msg;
<<<<<<< HEAD
      Protocol.Status status = ((Protocol.Response) response.getMessage()).getStatus();
      if (!Status.isOk(status)) {
=======
      Protocol.Status status = response.getMessage().<Protocol.Response>getMessage().getStatus();
      if (!Status.isOk(status) && !Status.isCancelled(status)) {
>>>>>>> 5db3b54a
        throw new IOException(String
            .format("Failed to read block %d from %s with status %s.", mId, mAddress,
                status.toString()));
      }
<<<<<<< HEAD
      DataBuffer dataBuffer = response.getPayloadDataBuffer();
      final ByteBuf buf;
      if (dataBuffer == null) {
        buf = ctx.alloc().buffer(0, 0);
      } else {
        Preconditions.checkState(dataBuffer.getLength() > 0);
        assert dataBuffer.getNettyOutput() instanceof ByteBuf;
        buf = (ByteBuf) dataBuffer.getNettyOutput();
      }
      if (tooManyPacketsPending()) {
        pause();
      }
      mBufferSize.incrementAndGet();
=======

      DataBuffer dataBuffer = response.getPayloadDataBuffer();
      ByteBuf buf;
      if (dataBuffer == null) {
        buf = EOF_OR_CANCELLED;
      } else {
        Preconditions.checkState(
            dataBuffer.getLength() > 0 && (dataBuffer.getNettyOutput() instanceof ByteBuf));
        buf = (ByteBuf) dataBuffer.getNettyOutput();
      }

      if (tooManyPacketsPending()) {
        NettyUtils.disableAutoRead(ctx.channel());
      }
>>>>>>> 5db3b54a
      mPackets.offer(buf);
    }

    @Override
    public void exceptionCaught(ChannelHandlerContext ctx, Throwable cause) {
<<<<<<< HEAD
      LOG.error("Exception caught while reading response from netty channel.", cause);
      if (mPacketReaderExceptionThrown.compareAndSet(false, true)) {
        Preconditions.checkState(mPacketReaderException == null);
=======
      LOG.error("Exception caught while reading from {}.", mId, cause);

      // NOTE: The netty I/O thread associated with mChannel is the only thread that can update
      // mPacketReaderException and push to mPackets. So it is safe to do the following without
      // synchronization.
      // Make sure to set mPacketReaderException before pushing THROWABLE to mPackets.
      if (mPacketReaderException == null) {
>>>>>>> 5db3b54a
        mPacketReaderException = cause;
        mPackets.offer(THROWABLE);
      }
      ctx.close();
    }

    @Override
    public void channelUnregistered(ChannelHandlerContext ctx) {
<<<<<<< HEAD
      if (mPacketReaderExceptionThrown.compareAndSet(false, true)) {
        Preconditions.checkState(mPacketReaderException == null);
        mPacketReaderException = new IOException("ChannelClosed");
=======
      LOG.warn("Channel {} is closed while reading from {}.", mChannel, mId);

      // NOTE: The netty I/O thread associated with mChannel is the only thread that can update
      // mPacketReaderException and push to mPackets. So it is safe to do the following without
      // synchronization.
      // Make sure to set mPacketReaderException before pushing THROWABLE to mPackets.
      if (mPacketReaderException == null) {
        mPacketReaderException =
            new IOException(String.format("Channel %s is closed.", mChannel.toString()));
>>>>>>> 5db3b54a
        mPackets.offer(THROWABLE);
      }
      ctx.fireChannelUnregistered();
    }

    /**
     * @param msg the message received
     * @return true if this message should be processed
     */
    private boolean acceptMessage(Object msg) {
      if (msg instanceof RPCProtoMessage) {
        return ((RPCProtoMessage) msg).getMessage().getType() == ProtoMessage.Type.RESPONSE;
      }
      return false;
    }
  }

  /**
   * Factory class to create {@link NettyPacketReader}s.
   */
  public static class Factory implements PacketReader.Factory {
    private final FileSystemContext mContext;
    private final SocketAddress mAddress;
    private final long mId;
    private final long mLockId;
    private final long mSessionId;
    private final boolean mNoCache;
    private final Protocol.RequestType mRequestType;

    /**
     * Creates an instance of {@link NettyPacketReader.Factory} for block reads.
     *
     * @param context the file system context
     * @param address the worker address
     * @param id the block ID or UFS ID
     * @param lockId the lock ID
     * @param sessionId the session ID
     * @param noCache if set, the block won't be cached in Alluxio if the block is a UFS block
     * @param type the request type
     */
<<<<<<< HEAD
    public Factory(FileSystemContext context, SocketAddress address, long id, long lockId,
        long sessionId, Protocol.RequestType type) {
=======
    public Factory(FileSystemContext context, InetSocketAddress address, long id, long lockId,
        long sessionId, boolean noCache, Protocol.RequestType type) {
>>>>>>> 5db3b54a
      mContext = context;
      mAddress = address;
      mId = id;
      mLockId = lockId;
      mSessionId = sessionId;
      mNoCache = noCache;
      mRequestType = type;
    }

    @Override
    public PacketReader create(long offset, long len) throws IOException {
      return new NettyPacketReader(mContext, mAddress, mId, offset, len, mLockId, mSessionId,
          mNoCache, mRequestType);
    }

    @Override
    public boolean isShortCircuit() {
      return false;
    }
  }
}
<|MERGE_RESOLUTION|>--- conflicted
+++ resolved
@@ -30,25 +30,15 @@
 import io.netty.channel.ChannelFutureListener;
 import io.netty.channel.ChannelHandlerContext;
 import io.netty.channel.ChannelInboundHandlerAdapter;
-import io.netty.channel.FixedRecvByteBufAllocator;
-import io.netty.channel.RecvByteBufAllocator;
 import org.slf4j.Logger;
 import org.slf4j.LoggerFactory;
 
 import java.io.IOException;
-<<<<<<< HEAD
+import java.net.InetSocketAddress;
 import java.net.SocketAddress;
 import java.util.concurrent.BlockingQueue;
 import java.util.concurrent.LinkedBlockingQueue;
 import java.util.concurrent.TimeUnit;
-import java.util.concurrent.atomic.AtomicBoolean;
-import java.util.concurrent.atomic.AtomicInteger;
-=======
-import java.net.InetSocketAddress;
-import java.util.concurrent.BlockingQueue;
-import java.util.concurrent.LinkedBlockingQueue;
-import java.util.concurrent.TimeUnit;
->>>>>>> 5db3b54a
 
 import javax.annotation.concurrent.NotThreadSafe;
 
@@ -71,50 +61,25 @@
  */
 @NotThreadSafe
 public final class NettyPacketReader implements PacketReader {
-<<<<<<< HEAD
-  private static final Logger LOG = LoggerFactory.getLogger(Constants.LOGGER_TYPE);
-=======
   private static final Logger LOG = LoggerFactory.getLogger(NettyPacketReader.class);
 
->>>>>>> 5db3b54a
   private static final int MAX_PACKETS_IN_FLIGHT =
       Configuration.getInt(PropertyKey.USER_NETWORK_NETTY_READER_BUFFER_SIZE_PACKETS);
   private static final long READ_TIMEOUT_MS =
       Configuration.getLong(PropertyKey.USER_NETWORK_NETTY_TIMEOUT_MS);
 
-<<<<<<< HEAD
-  private static final long ALLOCATOR_SIZE =
-      Configuration.getBytes(PropertyKey.UESER_NETWORK_NETTY_PACKET_READER_ALLOCATOR_SIZE);
-=======
   /** Special packet that indicates an exception is caught. */
   private static final ByteBuf THROWABLE = Unpooled.buffer(0);
   /** Special packet that indicates the EOF is reached or the stream is cancelled. */
   private static final ByteBuf EOF_OR_CANCELLED = Unpooled.buffer(0);
->>>>>>> 5db3b54a
 
   private final FileSystemContext mContext;
   private final Channel mChannel;
-  private final RecvByteBufAllocator mRecvAllocator;
   private final Protocol.RequestType mRequestType;
   private final SocketAddress mAddress;
   private final long mId;
   private final long mStart;
   private final long mBytesToRead;
-<<<<<<< HEAD
-  private static final ByteBuf THROWABLE = Unpooled.buffer(1);
-
-  // Only the netty IO thread can push to this queue.
-  private final BlockingQueue<ByteBuf> mPackets = new LinkedBlockingQueue<>();
-  private final AtomicInteger mBufferSize = new AtomicInteger(0);
-  // Only the netty IO thread can update this.
-  private volatile Throwable mPacketReaderException = null;
-  private final AtomicBoolean mPacketReaderExceptionThrown = new AtomicBoolean(false);
-  // Only the user thread can update this.
-  private boolean mDone = false;
-
-  /** The next pos to read. */
-  private long mPosToRead;
-=======
   private final boolean mNoCache;
 
   /**
@@ -140,7 +105,6 @@
    * by the client thread (not touched by the netty I/O thread).
    */
   private boolean mDone = false;
->>>>>>> 5db3b54a
 
   private boolean mClosed = false;
 
@@ -159,15 +123,9 @@
    * @param type the request type (block or UFS file)
    * @throws IOException if it fails to acquire a netty channel
    */
-<<<<<<< HEAD
   private NettyPacketReader(FileSystemContext context, SocketAddress address, long id,
-      long offset, long len, long lockId, long sessionId, Protocol.RequestType type)
-      throws IOException {
-=======
-  private NettyPacketReader(FileSystemContext context, InetSocketAddress address, long id,
       long offset, long len, long lockId, long sessionId, boolean noCache,
       Protocol.RequestType type) throws IOException {
->>>>>>> 5db3b54a
     Preconditions.checkArgument(offset >= 0 && len > 0);
 
     mContext = context;
@@ -188,11 +146,6 @@
             .setLockId(lockId).setSessionId(sessionId).setType(type).setNoCache(noCache).build();
     mChannel.writeAndFlush(new RPCProtoMessage(new ProtoMessage(readRequest)))
         .addListener(ChannelFutureListener.CLOSE_ON_FAILURE);
-    mRecvAllocator = mChannel.config().getRecvByteBufAllocator();
-    if (ALLOCATOR_SIZE > 0) {
-      mChannel.config()
-          .setRecvByteBufAllocator(new FixedRecvByteBufAllocator((int) ALLOCATOR_SIZE));
-    }
   }
 
   @Override
@@ -204,43 +157,23 @@
   public DataBuffer readPacket() throws IOException {
     Preconditions.checkState(!mClosed, "PacketReader is closed while reading packets.");
     ByteBuf buf;
-<<<<<<< HEAD
-    if (!tooManyPacketsPending()) {
-      resume();
-=======
 
     // TODO(peis): Have a better criteria to resume so that we can have fewer state changes.
     if (!tooManyPacketsPending()) {
       NettyUtils.enableAutoRead(mChannel);
->>>>>>> 5db3b54a
     }
     try {
       buf = mPackets.poll(READ_TIMEOUT_MS, TimeUnit.MILLISECONDS);
     } catch (InterruptedException e) {
-<<<<<<< HEAD
-      throw Throwables.propagate(e);
-=======
       throw new RuntimeException(e);
->>>>>>> 5db3b54a
     }
     if (buf == null) {
       throw new IOException(String.format("Timeout to read %d from %s.", mId, mChannel.toString()));
     }
-<<<<<<< HEAD
-
-    if (buf == THROWABLE) {
-      Preconditions.checkNotNull(mPacketReaderException);
-      throw new IOException(mPacketReaderException);
-    }
-    mBufferSize.decrementAndGet();
-    if (buf.readableBytes() == 0) {
-      buf.release();
-=======
     if (buf == THROWABLE) {
       throw CommonUtils.castToIOException(Preconditions.checkNotNull(mPacketReaderException));
     }
     if (buf == EOF_OR_CANCELLED) {
->>>>>>> 5db3b54a
       mDone = true;
       return null;
     }
@@ -258,30 +191,6 @@
       if (mDone) {
         return;
       }
-<<<<<<< HEAD
-      if (mChannel.isOpen() && remaining() > 0) {
-        Protocol.ReadRequest cancelRequest =
-            Protocol.ReadRequest.newBuilder().setId(mId).setCancel(true).setType(mRequestType)
-                .build();
-        mChannel.writeAndFlush(new RPCProtoMessage(cancelRequest))
-            .addListener(ChannelFutureListener.CLOSE_ON_FAILURE);
-      }
-
-      while (true) {
-        try {
-          DataBuffer buf = readPacket();
-          // A null packet indicates the end of the stream.
-          if (buf == null) {
-            return;
-          }
-          buf.release();
-        } catch (IOException e) {
-          LOG.warn("Failed to close the NettyBlockReader (block: {}, address: {}).", mId, mAddress,
-              e);
-          mChannel.close();
-          return;
-        }
-=======
       if (!mChannel.isOpen()) {
         return;
       }
@@ -300,20 +209,13 @@
             mId, mAddress, e.getMessage());
         mChannel.close();
         return;
->>>>>>> 5db3b54a
       }
     } finally {
       if (mChannel.isOpen()) {
         mChannel.pipeline().removeLast();
 
-<<<<<<< HEAD
-        // Make sure "autoread" is on before realsing the channel.
-        resume();
-        mChannel.config().setRecvByteBufAllocator(mRecvAllocator);
-=======
         // Make sure "autoread" is on before releasing the channel.
         NettyUtils.enableAutoRead(mChannel);
->>>>>>> 5db3b54a
       }
       mContext.releaseNettyChannel(mAddress, mChannel);
       mClosed = true;
@@ -347,7 +249,7 @@
    * @return true if there are too many packets pending
    */
   private boolean tooManyPacketsPending() {
-    return mBufferSize.get() >= MAX_PACKETS_IN_FLIGHT;
+    return mPackets.size() >= MAX_PACKETS_IN_FLIGHT;
   }
 
   /**
@@ -361,43 +263,20 @@
 
     @Override
     public void channelRead(ChannelHandlerContext ctx, Object msg) throws IOException {
-<<<<<<< HEAD
-=======
       // Precondition check is not used here to avoid calling msg.getClass().getCanonicalName()
       // all the time.
->>>>>>> 5db3b54a
       if (!acceptMessage(msg)) {
         throw new IllegalStateException(String
             .format("Incorrect response type %s, %s.", msg.getClass().getCanonicalName(), msg));
       }
 
       RPCProtoMessage response = (RPCProtoMessage) msg;
-<<<<<<< HEAD
-      Protocol.Status status = ((Protocol.Response) response.getMessage()).getStatus();
-      if (!Status.isOk(status)) {
-=======
       Protocol.Status status = response.getMessage().<Protocol.Response>getMessage().getStatus();
       if (!Status.isOk(status) && !Status.isCancelled(status)) {
->>>>>>> 5db3b54a
         throw new IOException(String
             .format("Failed to read block %d from %s with status %s.", mId, mAddress,
                 status.toString()));
       }
-<<<<<<< HEAD
-      DataBuffer dataBuffer = response.getPayloadDataBuffer();
-      final ByteBuf buf;
-      if (dataBuffer == null) {
-        buf = ctx.alloc().buffer(0, 0);
-      } else {
-        Preconditions.checkState(dataBuffer.getLength() > 0);
-        assert dataBuffer.getNettyOutput() instanceof ByteBuf;
-        buf = (ByteBuf) dataBuffer.getNettyOutput();
-      }
-      if (tooManyPacketsPending()) {
-        pause();
-      }
-      mBufferSize.incrementAndGet();
-=======
 
       DataBuffer dataBuffer = response.getPayloadDataBuffer();
       ByteBuf buf;
@@ -412,17 +291,11 @@
       if (tooManyPacketsPending()) {
         NettyUtils.disableAutoRead(ctx.channel());
       }
->>>>>>> 5db3b54a
       mPackets.offer(buf);
     }
 
     @Override
     public void exceptionCaught(ChannelHandlerContext ctx, Throwable cause) {
-<<<<<<< HEAD
-      LOG.error("Exception caught while reading response from netty channel.", cause);
-      if (mPacketReaderExceptionThrown.compareAndSet(false, true)) {
-        Preconditions.checkState(mPacketReaderException == null);
-=======
       LOG.error("Exception caught while reading from {}.", mId, cause);
 
       // NOTE: The netty I/O thread associated with mChannel is the only thread that can update
@@ -430,7 +303,6 @@
       // synchronization.
       // Make sure to set mPacketReaderException before pushing THROWABLE to mPackets.
       if (mPacketReaderException == null) {
->>>>>>> 5db3b54a
         mPacketReaderException = cause;
         mPackets.offer(THROWABLE);
       }
@@ -439,11 +311,6 @@
 
     @Override
     public void channelUnregistered(ChannelHandlerContext ctx) {
-<<<<<<< HEAD
-      if (mPacketReaderExceptionThrown.compareAndSet(false, true)) {
-        Preconditions.checkState(mPacketReaderException == null);
-        mPacketReaderException = new IOException("ChannelClosed");
-=======
       LOG.warn("Channel {} is closed while reading from {}.", mChannel, mId);
 
       // NOTE: The netty I/O thread associated with mChannel is the only thread that can update
@@ -453,7 +320,6 @@
       if (mPacketReaderException == null) {
         mPacketReaderException =
             new IOException(String.format("Channel %s is closed.", mChannel.toString()));
->>>>>>> 5db3b54a
         mPackets.offer(THROWABLE);
       }
       ctx.fireChannelUnregistered();
@@ -494,13 +360,8 @@
      * @param noCache if set, the block won't be cached in Alluxio if the block is a UFS block
      * @param type the request type
      */
-<<<<<<< HEAD
     public Factory(FileSystemContext context, SocketAddress address, long id, long lockId,
-        long sessionId, Protocol.RequestType type) {
-=======
-    public Factory(FileSystemContext context, InetSocketAddress address, long id, long lockId,
         long sessionId, boolean noCache, Protocol.RequestType type) {
->>>>>>> 5db3b54a
       mContext = context;
       mAddress = address;
       mId = id;
