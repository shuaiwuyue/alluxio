--- conflicted
+++ resolved
@@ -146,19 +146,8 @@
    * @param conf Hadoop configuration
    */
   public static void addS3Credentials(Configuration conf) {
-<<<<<<< HEAD
-    String accessKeyConf = PropertyKey.S3N_AWS_ACCESS_KEY_ID.toString();
-    if (System.getProperty(accessKeyConf) != null && conf.get(accessKeyConf) == null) {
-      conf.set(accessKeyConf, System.getProperty(accessKeyConf));
-    }
-    String secretKeyConf = PropertyKey.S3N_AWS_SECRET_ACESS_KEY.toString();
-    if (System.getProperty(secretKeyConf) != null && conf.get(secretKeyConf) == null) {
-      conf.set(secretKeyConf, System.getProperty(secretKeyConf));
-    }
-=======
-    String[] propertyNames = {PropertyKey.S3N_ACCESS_KEY, PropertyKey.S3N_SECRET_KEY};
+    PropertyKey[] propertyNames = {PropertyKey.S3N_ACCESS_KEY, PropertyKey.S3N_SECRET_KEY};
     setConfigurationFromSystemProperties(conf, propertyNames);
->>>>>>> 4ea01e47
   }
 
   /**
@@ -172,43 +161,7 @@
    */
 
   public static void addSwiftCredentials(Configuration configuration) {
-<<<<<<< HEAD
-    String tenantApiKeyConf = PropertyKey.SWIFT_API_KEY.toString();
-    if (System.getProperty(tenantApiKeyConf) != null
-        && configuration.get(tenantApiKeyConf) == null) {
-      configuration.set(tenantApiKeyConf, System.getProperty(tenantApiKeyConf));
-    }
-    String tenantKeyConf = PropertyKey.SWIFT_TENANT_KEY.toString();
-    if (System.getProperty(tenantKeyConf) != null
-        && configuration.get(tenantKeyConf) == null) {
-      configuration.set(tenantKeyConf, System.getProperty(tenantKeyConf));
-    }
-    String tenantUserConf = PropertyKey.SWIFT_USER_KEY.toString();
-    if (System.getProperty(tenantUserConf) != null
-        && configuration.get(tenantUserConf) == null) {
-      configuration.set(tenantUserConf, System.getProperty(tenantUserConf));
-    }
-    String tenantAuthURLKeyConf = PropertyKey.SWIFT_AUTH_URL_KEY.toString();
-    if (System.getProperty(tenantAuthURLKeyConf) != null
-        && configuration.get(tenantAuthURLKeyConf) == null) {
-      configuration.set(tenantAuthURLKeyConf, System.getProperty(tenantAuthURLKeyConf));
-    }
-    String authMethodKeyConf = PropertyKey.SWIFT_AUTH_METHOD_KEY.toString();
-    if (System.getProperty(authMethodKeyConf) != null
-        && configuration.get(authMethodKeyConf) == null) {
-      configuration.set(authMethodKeyConf, System.getProperty(authMethodKeyConf));
-    }
-    String passwordKeyConf = PropertyKey.SWIFT_PASSWORD_KEY.toString();
-    if (System.getProperty(passwordKeyConf) != null
-        && configuration.get(passwordKeyConf) == null) {
-      configuration.set(passwordKeyConf, System.getProperty(passwordKeyConf));
-    }
-    String swiftSimulationConf = PropertyKey.SWIFT_SIMULATION.toString();
-    if (System.getProperty(swiftSimulationConf) != null
-        && configuration.get(swiftSimulationConf) == null) {
-      configuration.set(swiftSimulationConf, System.getProperty(swiftSimulationConf));
-=======
-    String[] propertyNames = {PropertyKey.SWIFT_API_KEY, PropertyKey.SWIFT_TENANT_KEY,
+    PropertyKey[] propertyNames = {PropertyKey.SWIFT_API_KEY, PropertyKey.SWIFT_TENANT_KEY,
         PropertyKey.SWIFT_USER_KEY, PropertyKey.SWIFT_AUTH_URL_KEY,
         PropertyKey.SWIFT_AUTH_METHOD_KEY, PropertyKey.SWIFT_PASSWORD_KEY,
         PropertyKey.SWIFT_SIMULATION};
@@ -224,9 +177,9 @@
    * @param propertyNames the properties to be set
    */
   private static void setConfigurationFromSystemProperties(Configuration configuration,
-      String[] propertyNames) {
-    for (String propertyName : propertyNames) {
-      setConfigurationFromSystemProperty(configuration, propertyName);
+      PropertyKey[] propertyNames) {
+    for (PropertyKey propertyName : propertyNames) {
+      setConfigurationFromSystemProperty(configuration, propertyName.toString());
     }
   }
 
@@ -243,7 +196,6 @@
     String propertyValue = System.getProperty(propertyName);
     if (propertyValue != null && configuration.get(propertyName) == null) {
       configuration.set(propertyName, propertyValue);
->>>>>>> 4ea01e47
     }
   }
 
