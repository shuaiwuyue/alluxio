/*
 * Licensed to the University of California, Berkeley under one or more contributor license
 * agreements. See the NOTICE file distributed with this work for additional information regarding
 * copyright ownership. The ASF licenses this file to You under the Apache License, Version 2.0 (the
 * "License"); you may not use this file except in compliance with the License. You may obtain a
 * copy of the License at
 *
 * http://www.apache.org/licenses/LICENSE-2.0
 *
 * Unless required by applicable law or agreed to in writing, software distributed under the License
 * is distributed on an "AS IS" BASIS, WITHOUT WARRANTIES OR CONDITIONS OF ANY KIND, either express
 * or implied. See the License for the specific language governing permissions and limitations under
 * the License.
 */

package tachyon.master;

import java.io.IOException;
import java.net.UnknownHostException;
import java.util.ArrayList;
import java.util.HashMap;
import java.util.List;
import java.util.Map;

import com.google.common.base.Preconditions;

import tachyon.Pair;
import tachyon.StorageDirId;
import tachyon.StorageLevelAlias;
import tachyon.conf.TachyonConf;
import tachyon.underfs.UnderFileSystem;
import tachyon.thrift.ClientBlockInfo;
import tachyon.thrift.NetAddress;
import tachyon.util.network.NetworkAddressUtils;

/**
 * Block info on the master side.
 */
public class BlockInfo {
  /**
   * Compute the block id based on its inode id and its index among all blocks of the inode. In
   * Tachyon, blockId is calculated by ((inodeId << 30) + blockIndex).
   *
   * @param inodeId The inode id of the block
   * @param blockIndex The index of the block in the inode
   * @return the block id
   */
  public static long computeBlockId(int inodeId, int blockIndex) {
    return ((long) inodeId << 30) + blockIndex;
  }

  /**
   * Compute the index of a block within its inode based on the block id. The blockIndex is the 30
   * least significant bits (LSBs) of the blockId.
   *
   * @param blockId The id of the block
   * @return the index of the block in the inode
   */
  public static int computeBlockIndex(long blockId) {
    return (int) (blockId & 0x3fffffff);
  }

  /**
   * Compute the inode id of the block. The inodeId is the 34 most significant bits (MSBs) of the
   * blockId.
   *
   * @param blockId The id of the block
   * @return the inode id of the block
   */
  public static int computeInodeId(long blockId) {
    return (int) (blockId >> 30);
  }

  private final InodeFile mInodeFile;

  public final int mBlockIndex;
  public final long mBlockId;
  public final long mOffset;
  public final long mLength;

  /* Map worker's workerId to its NetAddress */
  private final Map<Long, NetAddress> mLocations = new HashMap<Long, NetAddress>(5);
  /* Map worker's NetAddress to storageDirId */
  private final Map<NetAddress, Long> mStorageDirIds = new HashMap<NetAddress, Long>(5);

  /**
   * @param inodeFile
   * @param blockIndex
   * @param length must be smaller than 2^31 (i.e., 2GB)
   */
  BlockInfo(InodeFile inodeFile, int blockIndex, long length) {
    Preconditions.checkArgument((length >> 31) == 0, "length must be smaller than 2^31");
    mInodeFile = inodeFile;
    mBlockIndex = blockIndex;
    mBlockId = computeBlockId(mInodeFile.getId(), mBlockIndex);
    mOffset = inodeFile.getBlockSizeByte() * blockIndex;
    mLength = length;
  }

  /**
   * Add a location of the block. It means that the worker has the data of the block in memory.
   *
   * @param workerId The id of the worker
   * @param workerAddress The net address of the worker
   * @param storageDirId The id of the StorageDir which block is located in
   */
  public synchronized void addLocation(long workerId, NetAddress workerAddress, long storageDirId) {
    mLocations.put(workerId, workerAddress);
    mStorageDirIds.put(workerAddress, storageDirId);
  }

  /**
   * Generate a ClientBlockInfo of the block, which is used for the thrift server.
   *
   * @return the generated ClientBlockInfo
   */
  public synchronized ClientBlockInfo generateClientBlockInfo(TachyonConf tachyonConf) {
    ClientBlockInfo ret = new ClientBlockInfo();

    ret.blockId = mBlockId;
    ret.offset = mOffset;
    ret.length = mLength;
    ret.locations = getLocations(tachyonConf);

    return ret;
  }

  /**
   * Get the list of pairs "blockId, workerId", where the blockId is the id of this block, and the
   * workerId is the id of the worker who has the block's data in memory.
   *
   * @return the list of those pairs
   */
  public synchronized List<Pair<Long, Long>> getBlockIdWorkerIdPairs() {
    List<Pair<Long, Long>> ret = new ArrayList<Pair<Long, Long>>(mLocations.size());
    for (long workerId : mLocations.keySet()) {
      ret.add(new Pair<Long, Long>(mBlockId, workerId));
    }
    return ret;
  }

  /**
   * Get the InodeFile of the block
   *
   * @return the InodeFile of the block
   */
  public synchronized InodeFile getInodeFile() {
    return mInodeFile;
  }

  /**
   * Get the locations of the block, which are the workers' net address who has the data of the
   * block in its tiered storage. The list is sorted by the storage level alias(MEM, SSD, HDD).
   * That is, the worker who has the data of the block in its memory is in the top of the list.
   *
   * @return the net addresses of the locations
   */
  public synchronized List<NetAddress> getLocations(TachyonConf tachyonConf) {
    List<NetAddress> ret = new ArrayList<NetAddress>(mLocations.size());
    for (StorageLevelAlias alias : StorageLevelAlias.values()) {
      for (Map.Entry<NetAddress, Long> entry : mStorageDirIds.entrySet()) {
        if (alias.getValue() == StorageDirId.getStorageLevelAliasValue(entry.getValue())) {
          ret.add(entry.getKey());
        }
      }
    }
    if (ret.isEmpty() && mInodeFile.hasCheckpointed()) {
      UnderFileSystem ufs = UnderFileSystem.get(mInodeFile.getUfsPath(), tachyonConf);
      List<String> locs = null;
      try {
        locs = ufs.getFileLocations(mInodeFile.getUfsPath(), mOffset);
      } catch (IOException e) {
        return ret;
      }
      if (locs != null) {
        for (String loc : locs) {
          String resolvedHost = loc;
          int resolvedPort = -1;
          try {
            String[] ipport = loc.split(":");
            if (ipport.length == 2) {
<<<<<<< HEAD
              resolvedHost = NetworkAddressUtils.resolveHostName(ipport[0]);
=======
              resolvedHost = ipport[0];
>>>>>>> f9bfdf0e
              resolvedPort = Integer.parseInt(ipport[1]);
            }
          } catch (NumberFormatException nfe) {
            continue;
          }
          // The resolved port is the data transfer port not the rpc port
          ret.add(new NetAddress(resolvedHost, -1, resolvedPort));
        }
      }
    }
    return ret;
  }

  /**
   * @return true if the block is in some worker's memory, false otherwise
   */
  public synchronized boolean isInMemory() {
    for (long storageDirId : mStorageDirIds.values()) {
      int storageLevelValue = StorageDirId.getStorageLevelAliasValue(storageDirId);
      if (storageLevelValue == StorageLevelAlias.MEM.getValue()) {
        return true;
      }
    }
    return false;
  }

  /**
   * Remove the worker from the block's locations
   *
   * @param workerId The id of the removed worker
   */
  public synchronized void removeLocation(long workerId) {
    if (mLocations.containsKey(workerId)) {
      mStorageDirIds.remove(mLocations.remove(workerId));
    }
  }

  @Override
  public synchronized String toString() {
    StringBuilder sb = new StringBuilder("BlockInfo(mBlockIndex: ");
    sb.append(mBlockIndex);
    sb.append(", mBlockId: ").append(mBlockId);
    sb.append(", mOffset: ").append(mOffset);
    sb.append(", mLength: ").append(mLength);
    sb.append(", mLocations: ").append(mLocations).append(")");
    return sb.toString();
  }
}<|MERGE_RESOLUTION|>--- conflicted
+++ resolved
@@ -179,11 +179,7 @@
           try {
             String[] ipport = loc.split(":");
             if (ipport.length == 2) {
-<<<<<<< HEAD
-              resolvedHost = NetworkAddressUtils.resolveHostName(ipport[0]);
-=======
               resolvedHost = ipport[0];
->>>>>>> f9bfdf0e
               resolvedPort = Integer.parseInt(ipport[1]);
             }
           } catch (NumberFormatException nfe) {
