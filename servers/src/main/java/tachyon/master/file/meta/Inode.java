--- conflicted
+++ resolved
@@ -31,11 +31,8 @@
     private String mName;
     private long mParentId;
     private boolean mPersisted;
-<<<<<<< HEAD
-    private PermissionStatus mPermissonStatus;
-=======
+    private PermissionStatus mPermissIonStatus;
     private boolean mPinned;
->>>>>>> 0198ae83
 
     public Builder() {
       mCreationTimeMs = System.currentTimeMillis();
@@ -46,6 +43,7 @@
       mParentId = InodeTree.NO_PARENT;
       mPersisted = false;
       mPinned = false;
+      mPermissIonStatus = null;
     }
 
     public T setCreationTimeMs(long creationTimeMs) {
@@ -78,13 +76,13 @@
       return getThis();
     }
 
-<<<<<<< HEAD
     public T setPermissionStatus(PermissionStatus ps) {
-      mPermissonStatus = ps;
-=======
+      mPermissIonStatus = ps;
+      return getThis();
+    }
+
     public T setPinned(boolean pinned) {
       mPinned = pinned;
->>>>>>> 0198ae83
       return getThis();
     }
 
@@ -142,20 +140,12 @@
     mName = builder.mName;
     mPersisted = builder.mPersisted;
     mParentId = builder.mParentId;
-<<<<<<< HEAD
-    mUsername = builder.mPermissonStatus.getUserName();
-    mGroupname = builder.mPermissonStatus.getGroupName();
-    mPermission = builder.mPermissonStatus.getPermission().toShort();
-  }
-
-  /**
-   * Marks the inode as deleted
-   */
-  public synchronized void delete() {
-    mDeleted = true;
-=======
     mPinned = builder.mPinned;
->>>>>>> 0198ae83
+    if (builder.mPermissIonStatus != null) {
+      mUsername = builder.mPermissIonStatus.getUserName();
+      mGroupname = builder.mPermissIonStatus.getGroupName();
+      mPermission = builder.mPermissIonStatus.getPermission().toShort();
+    }
   }
 
   @Override
