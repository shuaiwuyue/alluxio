--- conflicted
+++ resolved
@@ -26,10 +26,7 @@
 import tachyon.client.FileSystemMasterClient;
 import tachyon.conf.TachyonConf;
 import tachyon.util.CommonUtils;
-<<<<<<< HEAD
-=======
 
->>>>>>> 1d9682b8
 /**
  * PinListSync periodically syncs the set of pinned inodes from master,
  * and saves the new pinned inodes to the BlockDataManager.
