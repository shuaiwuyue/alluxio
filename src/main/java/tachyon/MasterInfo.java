package tachyon;

import java.io.BufferedReader;
import java.io.BufferedWriter;
import java.io.File;
import java.io.FileWriter;
import java.io.IOException;
import java.io.InputStreamReader;
import java.net.InetSocketAddress;
import java.nio.ByteBuffer;
import java.util.ArrayList;
import java.util.Collections;
import java.util.HashMap;
import java.util.HashSet;
import java.util.LinkedList;
import java.util.List;
import java.util.Map;
import java.util.Map.Entry;
import java.util.Queue;
import java.util.Random;
import java.util.Set;
import java.util.concurrent.ArrayBlockingQueue;
import java.util.concurrent.BlockingQueue;
import java.util.concurrent.atomic.AtomicInteger;

import org.mortbay.log.Log;
import org.apache.log4j.Logger;

import tachyon.conf.CommonConf;
import tachyon.conf.MasterConf;
import tachyon.thrift.ClientFileInfo;
import tachyon.thrift.ClientRawTableInfo;
import tachyon.thrift.ClientWorkerInfo;
import tachyon.thrift.Command;
import tachyon.thrift.CommandType;
import tachyon.thrift.FileAlreadyExistException;
import tachyon.thrift.FileDoesNotExistException;
import tachyon.thrift.InvalidPathException;
import tachyon.thrift.NetAddress;
import tachyon.thrift.NoLocalWorkerException;
import tachyon.thrift.SuspectedFileSizeException;
import tachyon.thrift.TableColumnException;
import tachyon.thrift.TableDoesNotExistException;

/**
 * A global view of filesystem in master.
 */
public class MasterInfo {
  public static final String COL = "COL_";

  private final Logger LOG = Logger.getLogger(CommonConf.LOGGER_TYPE);

  private final InetSocketAddress MASTER_ADDRESS;
  private final long START_TIME_NS_PREFIX;
  private final long START_TIME_MS;

  private final MasterConf MASTER_CONF;

  private AtomicInteger mInodeCounter = new AtomicInteger(0);
  private AtomicInteger mUserCounter = new AtomicInteger(0);
  private AtomicInteger mWorkerCounter = new AtomicInteger(0);

  // Root Inode's id must be 1.
  private InodeFolder mRoot;

  private Map<Integer, Inode> mInodes = new HashMap<Integer, Inode>();

  private Map<Long, WorkerInfo> mWorkers = new HashMap<Long, WorkerInfo>();
  private Map<InetSocketAddress, Long> mWorkerAddressToId = new HashMap<InetSocketAddress, Long>();
  private BlockingQueue<WorkerInfo> mLostWorkers = new ArrayBlockingQueue<WorkerInfo>(32);

  // TODO Check the logic related to this two lists.
  private PrefixList mWhiteList;
  private PrefixList mPinList;
  private Set<Integer> mIdPinList;

  private MasterLogWriter mMasterLogWriter;

  private Thread mHeartbeatThread;

  /**
   * System periodical status check.
   */
  public class MasterHeartbeatExecutor implements HeartbeatExecutor {
    public MasterHeartbeatExecutor() {
    }

    @Override
    public void heartbeat() {
      LOG.debug("System status checking.");

      Set<Long> lostWorkers = new HashSet<Long>();

      synchronized (mWorkers) {
        for (Entry<Long, WorkerInfo> worker: mWorkers.entrySet()) {
          if (CommonUtils.getCurrentMs() - worker.getValue().getLastUpdatedTimeMs() 
              > MASTER_CONF.WORKER_TIMEOUT_MS) {
            LOG.error("The worker " + worker.getValue() + " got timed out!");
            mLostWorkers.add(worker.getValue());
            lostWorkers.add(worker.getKey());
          }
        }
        for (long workerId: lostWorkers) {
          WorkerInfo workerInfo = mWorkers.get(workerId);
          mWorkerAddressToId.remove(workerInfo.getAddress());
          mWorkers.remove(workerId);
        }
      }

      boolean hadFailedWorker = false;

      while (mLostWorkers.size() != 0) {
        hadFailedWorker = true;
        WorkerInfo worker = mLostWorkers.poll();

        // TODO these a lock is not efficient. Since node failure is rare, this is fine for now.
        synchronized (mRoot) {
          for (int id: worker.getFiles()) {
            InodeFile tFile = (InodeFile) mInodes.get(id);
            if (tFile != null) {
              tFile.removeLocation(worker.getId());
              if (!tFile.hasCheckpointed() && !tFile.isInMemory()) {
                LOG.info("File " + id + " got lost from worker " + worker.getId() + " .");
              } else {
                LOG.info("File " + tFile + " only lost an in memory copy from worker " +
                    worker.getId());
              }
            } 
          }
        }
      }

      if (hadFailedWorker) {
        LOG.warn("Restarting failed workers.");
        try {
          java.lang.Runtime.getRuntime().exec(CommonConf.get().TACHYON_HOME + 
              "/bin/restart-failed-workers.sh");
        } catch (IOException e) {
          LOG.error(e.getMessage());
        }
      }
    }
  }

  public class RecomputeCmd implements Runnable {
    private final String CMD;
    private final String FILE_PATH;

    public RecomputeCmd(String cmd, String filePath) {
      CMD = cmd;
      FILE_PATH = filePath;
    }

    @Override
    public void run() {
      try {
        LOG.info("Exec " + CMD + " output to " + FILE_PATH);
        Process p = java.lang.Runtime.getRuntime().exec(CMD);
        String line;
        BufferedReader bri = new BufferedReader(new InputStreamReader(p.getInputStream()));
        BufferedReader bre = new BufferedReader(new InputStreamReader(p.getErrorStream()));
        File file = new File(FILE_PATH);
        FileWriter fw = new FileWriter(file.getAbsoluteFile());
        BufferedWriter bw = new BufferedWriter(fw);
        while ((line = bri.readLine()) != null) {
          bw.write(line + "\n");
        }
        bri.close();
        while ((line = bre.readLine()) != null) {
          bw.write(line + "\n");
        }
        bre.close();
        bw.flush();
        bw.close();
        p.waitFor();
        LOG.info("Exec " + CMD + " output to " + FILE_PATH + " done.");
      } catch (IOException e) {
        LOG.error(e.getMessage());
      } catch (InterruptedException e) {
        LOG.error(e.getMessage());
      }
    }
  }

  public MasterInfo(InetSocketAddress address) {
    MASTER_CONF = MasterConf.get();

    mRoot = new InodeFolder("", mInodeCounter.incrementAndGet(), -1);
    mInodes.put(mRoot.getId(), mRoot);

    MASTER_ADDRESS = address;
    START_TIME_MS = System.currentTimeMillis();
    // TODO This name need to be changed.
    START_TIME_NS_PREFIX = START_TIME_MS - (START_TIME_MS % 1000000);

    mWhiteList = new PrefixList(MASTER_CONF.WHITELIST);
    mPinList = new PrefixList(MASTER_CONF.PINLIST);
    mIdPinList = Collections.synchronizedSet(new HashSet<Integer>());

    // TODO Fault recovery: need user counter info;
    recoveryFromLog();
    writeCheckpoint();

    mMasterLogWriter = new MasterLogWriter(MASTER_CONF.LOG_FILE);

    mHeartbeatThread = new Thread(new HeartbeatThread(
        new MasterHeartbeatExecutor(), MASTER_CONF.HEARTBEAT_INTERVAL_MS));
    mHeartbeatThread.start();
  }

  public boolean addCheckpoint(long workerId, int fileId, long fileSizeBytes,
      String checkpointPath) throws FileDoesNotExistException, SuspectedFileSizeException {
    LOG.info(CommonUtils.parametersToString(workerId, fileId, fileSizeBytes, checkpointPath));

    if (workerId != -1) {
      WorkerInfo tWorkerInfo = getWorkerInfo(workerId);
      tWorkerInfo.updateLastUpdatedTimeMs();
    }

    synchronized (mRoot) {
      Inode inode = mInodes.get(fileId);

      if (inode == null) {
        throw new FileDoesNotExistException("File " + fileId + " does not exist.");
      }
      if (inode.isDirectory()) {
        throw new FileDoesNotExistException("File " + fileId + " is a folder.");
      }

      InodeFile tFile = (InodeFile) inode;
      boolean needLog = false;

      if (tFile.isReady()) {
        if (tFile.getLength() != fileSizeBytes) {
          throw new SuspectedFileSizeException(fileId + ". Original Size: " +
              tFile.getLength() + ". New Size: " + fileSizeBytes);
        }
      } else {
        tFile.setLength(fileSizeBytes);
        needLog = true;
      }

      if (!tFile.hasCheckpointed()) {
        tFile.setCheckpointPath(checkpointPath);
        needLog = true;
      }

      if (needLog) {
        mMasterLogWriter.appendAndFlush(tFile);
      }
      return true;
    }
  }

  /**
   * 
   * @param workerId
   * @param workerUsedBytes
   * @param fileId
   * @param fileSizeBytes
   * @return the dependency id of the file if it has not been checkpointed. -1 means the file 
   * either does not have dependency or has already been checkpointed.
   * @throws FileDoesNotExistException
   * @throws SuspectedFileSizeException
   */
  public void cachedFile(long workerId, long workerUsedBytes, int fileId,
      long fileSizeBytes) throws FileDoesNotExistException, SuspectedFileSizeException {
    LOG.info(CommonUtils.parametersToString(workerId, workerUsedBytes, fileId, fileSizeBytes));

    WorkerInfo tWorkerInfo = getWorkerInfo(workerId);
    tWorkerInfo.updateFile(true, fileId);
    tWorkerInfo.updateUsedBytes(workerUsedBytes);
    tWorkerInfo.updateLastUpdatedTimeMs();

    synchronized (mRoot) {
      Inode inode = mInodes.get(fileId);

      if (inode == null) {
        throw new FileDoesNotExistException("File " + fileId + " does not exist.");
      }
      if (inode.isDirectory()) {
        throw new FileDoesNotExistException("File " + fileId + " is a folder.");
      }

      InodeFile tFile = (InodeFile) inode;
      boolean needLog = false;

      if (tFile.isReady()) {
        if (tFile.getLength() != fileSizeBytes) {
          throw new SuspectedFileSizeException(fileId + ". Original Size: " +
              tFile.getLength() + ". New Size: " + fileSizeBytes);
        }
      } else {
        tFile.setLength(fileSizeBytes);
        needLog = true;
      }
      if (needLog) {
        mMasterLogWriter.appendAndFlush(tFile);
      }
      InetSocketAddress address = tWorkerInfo.ADDRESS;
      tFile.addLocation(workerId, new NetAddress(address.getHostName(), address.getPort()));
    }
  }

  public int createFile(String path, boolean directory)
      throws FileAlreadyExistException, InvalidPathException {
    return createFile(true, path, directory, -1, null);
  }

  public int createFile(boolean recursive, String path, boolean directory, int columns,
      ByteBuffer metadata) throws FileAlreadyExistException, InvalidPathException {
    LOG.debug("createFile" + CommonUtils.parametersToString(path));

    String[] pathNames = getPathNames(path);

    synchronized (mRoot) {
      Inode inode = getInode(pathNames);
      if (inode != null) {
        Log.info("FileAlreadyExistException: File " + path + " already exist.");
        throw new FileAlreadyExistException("File " + path + " already exist.");
      }

      String name = pathNames[pathNames.length - 1];
      String folderPath = null;
      if (path.length() - name.length() == 1) {
        folderPath = path.substring(0, path.length() - name.length()); 
      } else {
        folderPath = path.substring(0, path.length() - name.length() - 1);
      }
      inode = getInode(folderPath);
      if (inode == null) {
        int succeed = 0;
        if (recursive) {
          succeed = createFile(true, folderPath, true, -1, null);
        }
        if (!recursive || succeed <= 0) {
          Log.info("InvalidPathException: File " + path + " creation failed. Folder "
              + folderPath + " does not exist.");
          throw new InvalidPathException("InvalidPathException: File " + path + " creation " +
              "failed. Folder " + folderPath + " does not exist.");
        } else {
          inode = mInodes.get(succeed);
        }
      } else if (inode.isFile()) {
        Log.info("InvalidPathException: File " + path + " creation failed. "
            + folderPath + " is a file.");
        throw new InvalidPathException("File " + path + " creation failed. "
            + folderPath + " is a file");
      }

      Inode ret = null;

      if (directory) {
        if (columns != -1) {
          ret = new InodeRawTable(name, mInodeCounter.incrementAndGet(), inode.getId(),
              columns, metadata);
        } else {
          ret = new InodeFolder(name, mInodeCounter.incrementAndGet(), inode.getId());
        }
      } else {
        ret = new InodeFile(name, mInodeCounter.incrementAndGet(), inode.getId());
        String curPath = getPath(ret);
        if (mPinList.inList(curPath)) {
          synchronized (mIdPinList) {
            mIdPinList.add(ret.getId());
            ((InodeFile) ret).setPin(true);
          }
        }
        if (mWhiteList.inList(curPath)) {
          ((InodeFile) ret).setCache(true);
        }
      }

      mInodes.put(ret.getId(), ret);
      ((InodeFolder) inode).addChild(ret.getId());

      // TODO this two appends should be atomic;
      mMasterLogWriter.appendAndFlush(inode);
      mMasterLogWriter.appendAndFlush(ret);

      LOG.debug("createFile: File Created: " + ret + " parent: " + inode);
      return ret.getId();
    }
  }

  public int createRawTable(String path, int columns, ByteBuffer metadata)
      throws FileAlreadyExistException, InvalidPathException, TableColumnException {
    LOG.info("createRawTable" + CommonUtils.parametersToString(path, columns));

    if (columns <= 0 || columns >= Constants.MAX_COLUMNS) {
      throw new TableColumnException("Column " + columns + " should between 0 to " + 
          Constants.MAX_COLUMNS);
    }

    int id = createFile(true, path, true, columns, metadata);

    for (int k = 0; k < columns; k ++) {
      createFile(path + Constants.PATH_SEPARATOR + COL + k, true);
    }

    return id;
  }

  public void delete(int id) {
    LOG.info("delete(" + id + ")");
    // Only remove meta data from master. The data in workers will be evicted since no further
    // application can read them. (Based on LRU) TODO May change it to be active from V0.2. 
    synchronized (mRoot) {
      Inode inode = mInodes.get(id);

      if (inode == null) {
        return;
      }

      if (inode.isDirectory()) {
        List<Integer> childrenIds = ((InodeFolder) inode).getChildrenIds();

        for (int childId : childrenIds) {
          delete(childId);
        }
      }

      InodeFolder parent = (InodeFolder) mInodes.get(inode.getParentId());
      parent.removeChild(inode.getId());
      mInodes.remove(inode.getId());
      if (inode.isFile() && ((InodeFile) inode).isPin()) {
        synchronized (mIdPinList) {
          mIdPinList.remove(inode.getId());
        }
      }
      inode.reverseId();

      // TODO this following append should be atomic
      mMasterLogWriter.appendAndFlush(inode);
      mMasterLogWriter.appendAndFlush(parent);
    }
  }

  public void delete(String path) throws InvalidPathException, FileDoesNotExistException {
    LOG.info("delete(" + path + ")");
    synchronized (mRoot) {
      Inode inode = getInode(path);
      if (inode == null) {
        throw new FileDoesNotExistException(path);
      }
      delete(inode.getId());
    }
  }

  public long getCapacityBytes() {
    long ret = 0;
    synchronized (mWorkers) {
      for (WorkerInfo worker : mWorkers.values()) {
        ret += worker.getCapacityBytes();
      }
    }
    return ret;
  }

  public ClientFileInfo getClientFileInfo(int id) throws FileDoesNotExistException {
    synchronized (mRoot) {
      Inode inode = mInodes.get(id);
      if (inode == null) {
        throw new FileDoesNotExistException("FileId " + id + " does not exist.");
      }
      ClientFileInfo ret = new ClientFileInfo();
      ret.id = inode.getId();
      ret.name = inode.getName();
      ret.path = getPath(inode);
      ret.checkpointPath = "";
      ret.sizeBytes = 0;
      ret.creationTimeMs = inode.getCreationTimeMs();
      ret.inMemory = false;
      ret.ready = true;
      ret.folder = inode.isDirectory();
      ret.needPin = false;
      ret.needCache = false;

      if (inode.isFile()) {
        InodeFile tInode = (InodeFile) inode;
        ret.sizeBytes = tInode.getLength();
        ret.inMemory = tInode.isInMemory();
        ret.ready = tInode.isReady();
        ret.checkpointPath = tInode.getCheckpointPath();
        ret.needPin = tInode.isPin();
        ret.needCache = tInode.isCache();
      }

      LOG.debug("getClientFileInfo(" + id + "): "  + ret);
      return ret;
    }
  }

  public ClientFileInfo getClientFileInfo(String path)
      throws FileDoesNotExistException, InvalidPathException {
    LOG.info("getClientFileInfo(" + path + ")");
    synchronized (mRoot) {
      Inode inode = getInode(path);
      if (inode == null) {
        throw new FileDoesNotExistException(path);
      }
      return getClientFileInfo(inode.getId());
    }
  }

  public ClientRawTableInfo getClientRawTableInfo(int id) throws TableDoesNotExistException {
    LOG.info("getClientRawTableInfo(" + id + ")");
    synchronized (mRoot) {
      Inode inode = mInodes.get(id);
      if (inode == null || inode.isFile() || !((InodeFolder) inode).isRawTable()) {
        throw new TableDoesNotExistException("Table " + id + " does not exist.");
      }
      ClientRawTableInfo ret = new ClientRawTableInfo();
      ret.id = inode.getId();
      ret.name = inode.getName();
      ret.path = getPath(inode);
      ret.columns = ((InodeRawTable) inode).getColumns();
      ret.metadata = ((InodeRawTable) inode).getMetadata();
      return ret;
    }
  }

  public ClientRawTableInfo getClientRawTableInfo(String path)
      throws TableDoesNotExistException, InvalidPathException {
    LOG.info("getClientRawTableInfo(" + path + ")");
    synchronized (mRoot) {
      Inode inode = getInode(path);
      if (inode == null) {
        throw new TableDoesNotExistException(path);
      }
      return getClientRawTableInfo(inode.getId());
    }
  }

  public List<ClientFileInfo> getFilesInfo(String path) 
      throws FileDoesNotExistException, InvalidPathException {
    List<ClientFileInfo> ret = new ArrayList<ClientFileInfo>();

    Inode inode = getInode(path);

    if (inode == null) {
      throw new FileDoesNotExistException(path);
    }

    if (inode.isDirectory()) {
      List<Integer> childernIds = ((InodeFolder) inode).getChildrenIds();

      if (!path.endsWith("/")) {
        path += "/";
      }
      synchronized (mRoot) {
        for (int k : childernIds) {
          ret.add(getClientFileInfo(k));
        }
      }
    } else {
      ret.add(getClientFileInfo(inode.getId()));
    }

    return ret;
  }

  public ClientFileInfo getFileInfo(String path)
      throws FileDoesNotExistException, InvalidPathException {
    Inode inode = getInode(path);
    if (inode == null) {
      throw new FileDoesNotExistException(path);
    }
    return getClientFileInfo(inode.getId());
  }

  public String getFileNameById(int fileId) throws FileDoesNotExistException {
    synchronized (mRoot) {
      Inode inode = mInodes.get(fileId);
      if (inode == null) {
        throw new FileDoesNotExistException("FileId " + fileId + " does not exist");
      }
      return getPath(inode);
    }
  }

  public List<NetAddress> getFileLocations(int fileId)
      throws FileDoesNotExistException, IOException {
    synchronized (mRoot) {
      Inode inode = mInodes.get(fileId);
      if (inode == null || inode.isDirectory()) {
        throw new FileDoesNotExistException("FileId " + fileId + " does not exist.");
      }
      List<NetAddress> ret = ((InodeFile) inode).getLocations();
      LOG.debug("getFileLocations: " + fileId + ret);
      return ret;
    }
  }

  public List<NetAddress> getFileLocations(String path) 
      throws FileDoesNotExistException, InvalidPathException, IOException {
    LOG.info("getFileLocations: " + path);
    synchronized (mRoot) {
      Inode inode = getInode(path);
      if (inode == null) {
        throw new FileDoesNotExistException(path);
      }
      return getFileLocations(inode.getId());
    }
  }

  public int getFileId(String filePath) throws InvalidPathException {
    LOG.debug("getFileId(" + filePath + ")");
    Inode inode = getInode(filePath);
    int ret = -1;
    if (inode != null) {
      ret = inode.getId();
    }
    LOG.debug("getFileId(" + filePath + "): " + ret);
    return ret;
  }

  public List<Integer> getFilesIds(List<String> pathList)
      throws InvalidPathException, FileDoesNotExistException {
    List<Integer> ret = new ArrayList<Integer>(pathList.size());
    for (int k = 0; k < pathList.size(); k ++) {
      ret.addAll(listFiles(pathList.get(k), true));
    }
    return ret;
  }

  private Inode getInode(String path) throws InvalidPathException {
    return getInode(getPathNames(path));
  }

  private Inode getInode(String[] pathNames) throws InvalidPathException {
    if (pathNames == null || pathNames.length == 0) {
      return null;
    }
    if (pathNames.length == 1) {
      if (pathNames[0].equals("")) {
        return mRoot;
      } else {
        LOG.info("InvalidPathException: File name starts with " + pathNames[0]);
        throw new InvalidPathException("File name starts with " + pathNames[0]);
      }
    }

    Inode cur = mRoot;

    synchronized (mRoot) {
      for (int k = 1; k < pathNames.length && cur != null; k ++) {
        String name = pathNames[k];
        if (cur.isFile()) {
          return null;
        }
        cur = ((InodeFolder) cur).getChild(name, mInodes);
      }

      return cur;
    }
  }

  /**
   * Get absolute paths of all in memory files.
   *
   * @return absolute paths of all in memory files.
   */
  public List<String> getInMemoryFiles() {
    List<String> ret = new ArrayList<String>();
    LOG.info("getInMemoryFiles()");
    Queue<Pair<InodeFolder, String>> nodesQueue = new LinkedList<Pair<InodeFolder, String>>();
    synchronized (mRoot) {
      nodesQueue.add(new Pair<InodeFolder, String>(mRoot, ""));
      while (!nodesQueue.isEmpty()) {
        Pair<InodeFolder, String> tPair = nodesQueue.poll();
        InodeFolder tFolder = tPair.getFirst();
        String curPath = tPair.getSecond();

        List<Integer> childrenIds = tFolder.getChildrenIds();
        for (int id : childrenIds) {
          Inode tInode = mInodes.get(id);
          String newPath = curPath + Constants.PATH_SEPARATOR + tInode.getName();
          if (tInode.isDirectory()) {
            nodesQueue.add(new Pair<InodeFolder, String>((InodeFolder) tInode, newPath));
          } else if (((InodeFile) tInode).isInMemory()) {
            ret.add(newPath);
          }
        }
      }
    }
    return ret;
  }

  public InetSocketAddress getMasterAddress() {
    return MASTER_ADDRESS;
  }

  private static String getName(String path) throws InvalidPathException {
    String[] pathNames = getPathNames(path);
    return pathNames[pathNames.length - 1];
  }

  public long getNewUserId() {
    return mUserCounter.incrementAndGet();
  }

  public int getNumberOfFiles(String path) throws InvalidPathException, FileDoesNotExistException {
    Inode inode = getInode(path);
    if (inode == null) {
      throw new FileDoesNotExistException(path);
    }
    if (inode.isFile()) {
      return 1;
    }
    return ((InodeFolder) inode).getNumberOfChildren();
  }

  private String getPath(Inode inode) {
    synchronized (mRoot) {
      if (inode.getId() == 1) {
        return "/";
      }
      if (inode.getParentId() == 1) {
        return Constants.PATH_SEPARATOR + inode.getName();
      }
      return getPath(mInodes.get(inode.getParentId())) + Constants.PATH_SEPARATOR + inode.getName();
    }
  }

  private static String[] getPathNames(String path) throws InvalidPathException {
    CommonUtils.validatePath(path);
    if (path.length() == 1 && path.equals(Constants.PATH_SEPARATOR)) {
      String[] ret = new String[1];
      ret[0] = "";
      return ret;
    }
    return path.split(Constants.PATH_SEPARATOR);
  }

  public List<String> getPinList() {
    return mPinList.getList();
  }

  public List<Integer> getPinIdList() {
    synchronized (mIdPinList) {
      List<Integer> ret = new ArrayList<Integer>();
      for (int id : mIdPinList) {
        ret.add(id);
      }
      return ret;
    }
  }

  public int getRawTableId(String path) throws InvalidPathException {
    Inode inode = getInode(path);
    if (inode == null || inode.isFile() || !((InodeFolder) inode).isRawTable()) {
      return -1;
    }
    return inode.getId();
  }

  public long getStarttimeMs() {
    return START_TIME_MS;
  }

  public long getUsedBytes() {
    long ret = 0;
    synchronized (mWorkers) {
      for (WorkerInfo worker : mWorkers.values()) {
        ret += worker.getUsedBytes();
      }
    }
    return ret;
  }

  public NetAddress getWorker(boolean random, String host) throws NoLocalWorkerException {
    synchronized (mWorkers) {
      if (random) {
        int index = new Random(mWorkerAddressToId.size()).nextInt(mWorkerAddressToId.size());
        for (InetSocketAddress address: mWorkerAddressToId.keySet()) {
          if (index == 0) {
            LOG.debug("getRandomWorker: " + address);
            return new NetAddress(address.getHostName(), address.getPort());
          }
          index --;
        }
        for (InetSocketAddress address: mWorkerAddressToId.keySet()) {
          LOG.debug("getRandomWorker: " + address);
          return new NetAddress(address.getHostName(), address.getPort());
        }
      } else {
        for (InetSocketAddress address: mWorkerAddressToId.keySet()) {
<<<<<<< HEAD
          if (address.getHostName().equals(host) || address.getAddress().getHostAddress().equals(host)) {
=======
          if (address.getHostName().equals(host) 
              || address.getAddress().getHostAddress().equals(host)
              || address.getAddress().getCanonicalHostName().equals(host)) {
>>>>>>> 3833b156
            LOG.debug("getLocalWorker: " + address);
            return new NetAddress(address.getHostName(), address.getPort());
          }
        }
      }
    }
    LOG.info("getLocalWorker: no local worker on " + host);
    throw new NoLocalWorkerException("getLocalWorker: no local worker on " + host);
  }

  public int getWorkerCount() {
    synchronized (mWorkers) {
      return mWorkers.size();
    }
  }

  private WorkerInfo getWorkerInfo(long workerId) {
    WorkerInfo ret = null;
    synchronized (mWorkers) {
      ret = mWorkers.get(workerId);

      if (ret == null) {
        LOG.error("No worker: " + workerId);
      }
    }
    return ret;
  }

  public List<ClientWorkerInfo> getWorkersInfo() {
    List<ClientWorkerInfo> ret = new ArrayList<ClientWorkerInfo>();

    synchronized (mWorkers) {
      for (WorkerInfo worker : mWorkers.values()) {
        ret.add(worker.generateClientWorkerInfo());
      }
    }

    return ret;
  }

  public List<String> getWhiteList() {
    return mWhiteList.getList();
  }

  public List<Integer> listFiles(String path, boolean recursive) 
      throws InvalidPathException, FileDoesNotExistException {
    List<Integer> ret = new ArrayList<Integer>(); 
    synchronized (mRoot) {
      Inode inode = getInode(path);
      if (inode == null) {
        throw new FileDoesNotExistException(path);
      }

      if (inode.isFile()) {
        ret.add(inode.getId());
      } else if (recursive) {
        Queue<Integer> queue = new LinkedList<Integer>();
        queue.addAll(((InodeFolder) inode).getChildrenIds());

        while (!queue.isEmpty()) {
          int id = queue.poll();
          inode = mInodes.get(id);

          if (inode.isDirectory()) {
            queue.addAll(((InodeFolder) inode).getChildrenIds());
          } else {
            ret.add(id);
          }
        }
      }
    }

    return ret;
  }

  public List<String> ls(String path, boolean recursive) 
      throws InvalidPathException, FileDoesNotExistException {
    List<String> ret = new ArrayList<String>();

    Inode inode = getInode(path);

    if (inode == null) {
      throw new FileDoesNotExistException(path);
    }

    if (inode.isFile()) {
      ret.add(path);
    } else if (recursive) {
      List<Integer> childernIds = ((InodeFolder) inode).getChildrenIds();

      if (!path.endsWith("/")) {
        path += "/";
      }
      synchronized (mRoot) {
        for (int k : childernIds) {
          inode = mInodes.get(k);
          if (inode != null) {
            ret.add(path + inode.getName());
          }
        }
      }
    }

    return ret;
  }

  private void recoveryFromFile(String fileName, String msg) {
    MasterLogReader reader;

    File file = new File(fileName);
    if (!file.exists()) {
      LOG.info(msg + fileName + " does not exist.");
    } else {
      LOG.info("Reading " + msg + fileName);
      reader = new MasterLogReader(fileName);
      while (reader.hasNext()) {
        Pair<LogType, Object> pair = reader.getNextPair();
        switch (pair.getFirst()) {
          case CheckpointInfo: {
            CheckpointInfo checkpointInfo = (CheckpointInfo) pair.getSecond();
            mInodeCounter.set(checkpointInfo.COUNTER_INODE);
            break;
          }
          case InodeFile:
          case InodeFolder:
          case InodeRawTable: {
            Inode inode = (Inode) pair.getSecond();
            LOG.info("Putting " + inode);
            if (Math.abs(inode.getId()) > mInodeCounter.get()) {
              mInodeCounter.set(Math.abs(inode.getId()));
            }
            if (inode.getId() > 0) {
              mInodes.put(inode.getId(), inode);
              if (inode.getId() == 1) {
                mRoot = (InodeFolder) inode;
              }
            } else {
              mInodes.remove(- inode.getId());
            }
            break;
          }
          case Undefined:
            CommonUtils.runtimeException("Corruptted data from " + fileName + 
                ". It has undefined data type.");
            break;
          default:
            CommonUtils.runtimeException("Corruptted data from " + fileName);
        }
      }
    }
  }

  private void recoveryFromLog() {
    recoveryFromFile(MASTER_CONF.CHECKPOINT_FILE, "Master Checkpoint file ");
    recoveryFromFile(MASTER_CONF.LOG_FILE, "Master Log file ");
  }

  public long registerWorker(NetAddress workerNetAddress, long totalBytes,
      long usedBytes, List<Integer> currentFileIds) {
    long id = 0;
    InetSocketAddress workerAddress =
        new InetSocketAddress(workerNetAddress.mHost, workerNetAddress.mPort);
    LOG.info("registerWorker(): WorkerNetAddress: " + workerAddress);

    synchronized (mWorkers) {
      if (mWorkerAddressToId.containsKey(workerAddress)) {
        id = mWorkerAddressToId.get(workerAddress);
        mWorkerAddressToId.remove(id);
        LOG.warn("The worker " + workerAddress + " already exists as id " + id + ".");
      }
      if (id != 0 && mWorkers.containsKey(id)) {
        WorkerInfo tWorkerInfo = mWorkers.get(id);
        mWorkers.remove(id);
        mLostWorkers.add(tWorkerInfo);
        LOG.warn("The worker with id " + id + " has been removed.");
      }
      id = START_TIME_NS_PREFIX + mWorkerCounter.incrementAndGet();
      WorkerInfo tWorkerInfo = new WorkerInfo(id, workerAddress, totalBytes);
      tWorkerInfo.updateUsedBytes(usedBytes);
      tWorkerInfo.updateFiles(true, currentFileIds);
      tWorkerInfo.updateLastUpdatedTimeMs();
      mWorkers.put(id, tWorkerInfo);
      mWorkerAddressToId.put(workerAddress, id);
      LOG.info("registerWorker(): " + tWorkerInfo);
    }

    synchronized (mRoot) {
      for (long fileId: currentFileIds) {
        Inode inode = mInodes.get(fileId);
        if (inode != null && inode.isFile()) {
          ((InodeFile) inode).addLocation(id, workerNetAddress);
        } else {
          LOG.warn("registerWorker failed to add fileId " + fileId);
        }
      }
    }

    return id;
  }

  public void renameFile(String srcPath, String dstPath) 
      throws FileAlreadyExistException, FileDoesNotExistException, InvalidPathException {
    synchronized (mRoot) {
      Inode inode = getInode(srcPath);
      if (inode == null) {
        throw new FileDoesNotExistException("Failed to rename: " + srcPath + " does not exist");
      }

      if (getInode(dstPath) != null) {
        throw new FileAlreadyExistException("Failed to rename: " + dstPath + " already exist");
      }

      String dstName = getName(dstPath);
      String dstFolderPath = dstPath.substring(0, dstPath.length() - dstName.length() - 1);

      // If we are renaming into the root folder
      if (dstFolderPath.isEmpty()) {
        dstFolderPath = "/";
      }

      Inode dstFolderInode = getInode(dstFolderPath);
      if (dstFolderInode == null || dstFolderInode.isFile()) {
        throw new FileDoesNotExistException("Failed to rename: " + dstFolderPath + 
            " does not exist.");
      }

      inode.setName(dstName);
      InodeFolder parent = (InodeFolder) mInodes.get(inode.getParentId());
      parent.removeChild(inode.getId());
      inode.setParentId(dstFolderInode.getId());
      ((InodeFolder) dstFolderInode).addChild(inode.getId());

      // TODO The following should be done atomically.
      mMasterLogWriter.appendAndFlush(parent);
      mMasterLogWriter.appendAndFlush(dstFolderInode);
      mMasterLogWriter.appendAndFlush(inode);
    }
  }

  public void unpinFile(int fileId) throws FileDoesNotExistException {
    // TODO Change meta data only. Data will be evicted from worker based on data replacement 
    // policy. TODO May change it to be active from V0.2
    LOG.info("unpinFile(" + fileId + ")");
    synchronized (mRoot) {
      Inode inode = mInodes.get(fileId);

      if (inode == null) {
        throw new FileDoesNotExistException("Failed to unpin " + fileId);
      }

      ((InodeFile) inode).setPin(false);
      synchronized (mIdPinList) {
        mIdPinList.remove(fileId);
      }

      mMasterLogWriter.appendAndFlush(inode);
    }
  }

  public Command workerHeartbeat(long workerId, long usedBytes, List<Integer> removedFileIds) {
    LOG.debug("WorkerId: " + workerId);
    synchronized (mWorkers) {
      WorkerInfo tWorkerInfo = mWorkers.get(workerId);

      if (tWorkerInfo == null) {
        LOG.info("worker_heartbeat(): Does not contain worker with ID " + workerId +
            " . Send command to let it re-register.");
        return new Command(CommandType.Register, ByteBuffer.allocate(0));
      }

      tWorkerInfo.updateUsedBytes(usedBytes);
      tWorkerInfo.updateFiles(false, removedFileIds);
      tWorkerInfo.updateLastUpdatedTimeMs();

      synchronized (mRoot) {
        for (int id : removedFileIds) {
          Inode inode = mInodes.get(id);
          if (inode == null) {
            LOG.error("Data " + id + " does not exist");
          } else if (inode.isFile()) {
            ((InodeFile) inode).removeLocation(workerId);
            LOG.error("Data " + id + " was evicted from worker " + workerId);
          }
        }
      }
    }

    return new Command(CommandType.Nothing, ByteBuffer.allocate(0));
  }

  private void writeCheckpoint() {
    LOG.info("Files recoveried from logs: ");
    MasterLogWriter checkpointWriter =
        new MasterLogWriter(MASTER_CONF.CHECKPOINT_FILE + ".tmp");
    Queue<Inode> nodesQueue = new LinkedList<Inode>();
    synchronized (mRoot) {
      checkpointWriter.appendAndFlush(mRoot);
      nodesQueue.add(mRoot);
      while (!nodesQueue.isEmpty()) {
        InodeFolder tFolder = (InodeFolder) nodesQueue.poll();

        List<Integer> childrenIds = tFolder.getChildrenIds();
        for (int id : childrenIds) {
          Inode tInode = mInodes.get(id);
          checkpointWriter.appendAndFlush(tInode);
          if (tInode.isDirectory()) {
            nodesQueue.add(tInode);
          } else if (((InodeFile) tInode).isPin()) {
            synchronized (mIdPinList) {
              mIdPinList.add(tInode.getId());
            }
          }
        }
      }

      checkpointWriter.appendAndFlush(new CheckpointInfo(mInodeCounter.get()));
      checkpointWriter.close();

      CommonUtils.renameFile(MASTER_CONF.CHECKPOINT_FILE + ".tmp", MASTER_CONF.CHECKPOINT_FILE);

      CommonUtils.deleteFile(MASTER_CONF.LOG_FILE);
    }
    LOG.info("Files recovery done. Current mInodeCounter: " + mInodeCounter.get());
  }

  @SuppressWarnings("deprecation")
  public void stop() {
    // TODO Better shutdown.
    mHeartbeatThread.stop();
  }
}<|MERGE_RESOLUTION|>--- conflicted
+++ resolved
@@ -786,13 +786,9 @@
         }
       } else {
         for (InetSocketAddress address: mWorkerAddressToId.keySet()) {
-<<<<<<< HEAD
-          if (address.getHostName().equals(host) || address.getAddress().getHostAddress().equals(host)) {
-=======
           if (address.getHostName().equals(host) 
               || address.getAddress().getHostAddress().equals(host)
               || address.getAddress().getCanonicalHostName().equals(host)) {
->>>>>>> 3833b156
             LOG.debug("getLocalWorker: " + address);
             return new NetAddress(address.getHostName(), address.getPort());
           }
