/*
 * Licensed to the University of California, Berkeley under one or more contributor license
 * agreements. See the NOTICE file distributed with this work for additional information regarding
 * copyright ownership. The ASF licenses this file to You under the Apache License, Version 2.0 (the
 * "License"); you may not use this file except in compliance with the License. You may obtain a
 * copy of the License at
 *
 * http://www.apache.org/licenses/LICENSE-2.0
 *
 * Unless required by applicable law or agreed to in writing, software distributed under the License
 * is distributed on an "AS IS" BASIS, WITHOUT WARRANTIES OR CONDITIONS OF ANY KIND, either express
 * or implied. See the License for the specific language governing permissions and limitations under
 * the License.
 */

package tachyon.underfs.swift;

import java.io.IOException;

import com.google.common.base.Preconditions;
import com.google.common.base.Throwables;

import org.slf4j.Logger;
import org.slf4j.LoggerFactory;

import tachyon.Constants;
import tachyon.TachyonURI;
import tachyon.conf.TachyonConf;
import tachyon.underfs.UnderFileSystem;
import tachyon.underfs.UnderFileSystemFactory;

/**
<<<<<<< HEAD
 * This class is a factory for SwiftUnderFileSystem clients. It will ensure Swift credentials are
 * present before returning a client. The validity of the credentials are checked by the client.
=======
 * Factory for creating Swift under file systems.
>>>>>>> 7633b847
 */
public class SwiftUnderFileSystemFactory implements UnderFileSystemFactory {
  private static final Logger LOG = LoggerFactory.getLogger(Constants.LOGGER_TYPE);

  @Override
  public UnderFileSystem create(String path, TachyonConf tachyonConf, Object unusedConf) {
    Preconditions.checkNotNull(path);
    Preconditions.checkNotNull(tachyonConf);

    if (addAndCheckSwiftCredentials(tachyonConf)) {
      TachyonURI uri = new TachyonURI(path);
      try {
        return new SwiftUnderFileSystem(uri.getHost(), tachyonConf);
      } catch (Exception se) {
        LOG.error("Failed to create SwiftUnderFileSystem.", se);
        throw Throwables.propagate(se);
      }
    }

    String err = "Swift Credentials not available, cannot create Swift Under File System.";
    LOG.error(err);
    throw Throwables.propagate(new IOException(err));
  }

  @Override
  public boolean supportsPath(String path, TachyonConf tachyonConf) {
    return path != null && path.startsWith(Constants.HEADER_SWIFT);
  }

  /**
   * This method adds Swift credentials from system properties to the Tachyon Conf if they are not
   * already present.
   * @param tachyonConf the conf to check and add credentials to
   * @return true if both access and secret key are present, false otherwise
   */
  private boolean addAndCheckSwiftCredentials(TachyonConf tachyonConf) {
    String tenantApiKeyConf = Constants.SWIFT_API_KEY;
    if (System.getProperty(tenantApiKeyConf) != null
        || (tachyonConf.containsKey(tenantApiKeyConf)
            && tachyonConf.get(tenantApiKeyConf) == null)) {
      tachyonConf.set(tenantApiKeyConf, System.getProperty(tenantApiKeyConf));
    }
    String tenantKeyConf = Constants.SWIFT_TENANT_KEY;
    if (System.getProperty(tenantKeyConf) != null
        || (tachyonConf.containsKey(tenantKeyConf)
            && tachyonConf.get(tenantKeyConf) == null)) {
      tachyonConf.set(tenantKeyConf, System.getProperty(tenantKeyConf));
    }
    String tenantUserConf = Constants.SWIFT_USER_KEY;
    if (System.getProperty(tenantUserConf) != null
        || (tachyonConf.containsKey(tenantUserConf)
            && tachyonConf.get(tenantUserConf) == null)) {
      tachyonConf.set(tenantUserConf, System.getProperty(tenantUserConf));
    }
    String tenantAuthURLKeyConf = Constants.SWIFT_AUTH_URL_KEY;
    if (System.getProperty(tenantAuthURLKeyConf) != null
        || (tachyonConf.containsKey(tenantAuthURLKeyConf)
            && tachyonConf.get(tenantAuthURLKeyConf) == null)) {
      tachyonConf.set(tenantAuthURLKeyConf, System.getProperty(tenantAuthURLKeyConf));
    }
    String authMethodKeyConf = Constants.SWIFT_AUTH_METHOD_KEY;
    if (System.getProperty(authMethodKeyConf) != null
        || (tachyonConf.containsKey(authMethodKeyConf)
            && tachyonConf.get(authMethodKeyConf) == null)) {
      tachyonConf.set(authMethodKeyConf, System.getProperty(authMethodKeyConf));
    }

    return tachyonConf.get(tenantApiKeyConf) != null
        && tachyonConf.get(tenantKeyConf) != null
        && tachyonConf.get(tenantAuthURLKeyConf) != null
        && tachyonConf.get(tenantUserConf) != null;
  }
}<|MERGE_RESOLUTION|>--- conflicted
+++ resolved
@@ -30,12 +30,7 @@
 import tachyon.underfs.UnderFileSystemFactory;
 
 /**
-<<<<<<< HEAD
- * This class is a factory for SwiftUnderFileSystem clients. It will ensure Swift credentials are
- * present before returning a client. The validity of the credentials are checked by the client.
-=======
  * Factory for creating Swift under file systems.
->>>>>>> 7633b847
  */
 public class SwiftUnderFileSystemFactory implements UnderFileSystemFactory {
   private static final Logger LOG = LoggerFactory.getLogger(Constants.LOGGER_TYPE);
