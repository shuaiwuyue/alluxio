/*
 * The Alluxio Open Foundation licenses this work under the Apache License, version 2.0
 * (the "License"). You may not use this work except in compliance with the License, which is
 * available at www.apache.org/licenses/LICENSE-2.0
 *
 * This software is distributed on an "AS IS" basis, WITHOUT WARRANTIES OR CONDITIONS OF ANY KIND,
 * either express or implied, as more fully set forth in the License.
 *
 * See the NOTICE file distributed with this work for information regarding copyright ownership.
 */

package alluxio.underfs.swift;

import alluxio.AlluxioURI;
import alluxio.Configuration;
import alluxio.Constants;
import alluxio.underfs.UnderFileSystem;
import alluxio.underfs.swift.http.SwiftDirectClient;
import alluxio.util.io.PathUtils;

import org.codehaus.jackson.map.ObjectMapper;
import org.codehaus.jackson.map.SerializationConfig;
import org.javaswift.joss.client.factory.AccountConfig;
import org.javaswift.joss.client.factory.AccountFactory;
import org.javaswift.joss.client.factory.AuthenticationMethod;
import org.javaswift.joss.model.Access;
import org.javaswift.joss.model.Account;
import org.javaswift.joss.model.Container;
import org.javaswift.joss.model.Directory;
import org.javaswift.joss.model.DirectoryOrObject;
import org.javaswift.joss.model.PaginationMap;
import org.javaswift.joss.model.StoredObject;
import org.slf4j.Logger;
import org.slf4j.LoggerFactory;

import java.io.IOException;
import java.io.InputStream;
import java.io.OutputStream;
import java.util.Collection;
import java.util.HashSet;
import java.util.Iterator;
import java.util.List;
import java.util.Set;

import javax.annotation.concurrent.ThreadSafe;

/**
 * OpenStack Swift {@link UnderFileSystem} implementation based on the JOSS library. This
 * implementation does not support the concept of directories due to Swift being an object store.
 * All mkdir operations will no-op and return true and empty directories will not exist.
 * Directories with objects inside will be inferred through the prefix.
 */
//TODO(calvin): Reconsider the directory limitations of this class.
@ThreadSafe
public class SwiftUnderFileSystem extends UnderFileSystem {
  private static final Logger LOG = LoggerFactory.getLogger(Constants.LOGGER_TYPE);

  /** Suffix for an empty file to flag it as a directory. */
  private static final String FOLDER_SUFFIX = "_$folder$";

  /** Value used to indicate nested structure in Swift. */
  private static final String PATH_SEPARATOR = "/";

  /** Swift account. */
  private final Account mAccount;

  /** Container name of user's configured Alluxio container. */
  private final String mContainerName;

  /** Prefix of the container, for example swift://my-container-name/ . */
  private final String mContainerPrefix;

  /** JOSS access object. */
  private final Access mAccess;

  /**
   * Constructs a new Swift {@link UnderFileSystem}.
   *
   * @param uri the {@link AlluxioURI} for this UFS
   * @param configuration the configuration for Alluxio
   */
  public SwiftUnderFileSystem(AlluxioURI uri, Configuration configuration) {
    super(uri, configuration);
    String containerName = uri.getHost();
    LOG.debug("Constructor init: {}", containerName);
    AccountConfig config = new AccountConfig();
    if (configuration.containsKey(Constants.SWIFT_API_KEY)) {
      config.setPassword(configuration.get(Constants.SWIFT_API_KEY));
    } else if (configuration.containsKey(Constants.SWIFT_PASSWORD_KEY)) {
      config.setPassword(configuration.get(Constants.SWIFT_PASSWORD_KEY));
    }
    config.setAuthUrl(configuration.get(Constants.SWIFT_AUTH_URL_KEY));
    String authMethod = configuration.get(Constants.SWIFT_AUTH_METHOD_KEY);
    if (authMethod != null && authMethod.equals("keystone")) {
      config.setAuthenticationMethod(AuthenticationMethod.KEYSTONE);
      config.setUsername(configuration.get(Constants.SWIFT_USER_KEY));
      config.setTenantName(configuration.get(Constants.SWIFT_TENANT_KEY));
    } else {
      config.setAuthenticationMethod(AuthenticationMethod.TEMPAUTH);
      // tempauth requires authentication header to be of the form tenant:user.
      // JOSS however generates header of the form user:tenant.
      // To resolve this, we switch user with tenant
      config.setTenantName(configuration.get(Constants.SWIFT_USER_KEY));
      config.setUsername(configuration.get(Constants.SWIFT_TENANT_KEY));
    }

    ObjectMapper mapper = new ObjectMapper();
    mapper.configure(SerializationConfig.Feature.WRAP_ROOT_VALUE, true);
    mContainerName = containerName;
    mAccount = new AccountFactory(config).createAccount();
    mAccess = mAccount.authenticate();
    Container containerObj = mAccount.getContainer(containerName);
    if (!containerObj.exists()) {
      containerObj.create();
    }
    mContainerPrefix = Constants.HEADER_SWIFT + mContainerName + PATH_SEPARATOR;
  }

  @Override
  public void close() throws IOException {
    LOG.debug("close");
  }

  @Override
  public void connectFromMaster(Configuration conf, String hostname) {
    LOG.debug("connect from master");
  }

  @Override
  public void connectFromWorker(Configuration conf, String hostname) {
    LOG.debug("connect from worker");
  }

  @Override
  public OutputStream create(String path) throws IOException {
    LOG.debug("Create method: {}", path);
    String newPath = path.substring(Constants.HEADER_SWIFT.length());
    if (newPath.endsWith("_SUCCESS")) {
      // when path/_SUCCESS is created, there is need to create path as
      // an empty object. This is required by Spark in case Spark
      // accesses path directly, bypassing Alluxio
      String plainName = newPath.substring(0, newPath.indexOf("_SUCCESS"));
      LOG.debug("Plain name: {}", plainName);
      SwiftOutputStream out = SwiftDirectClient.put(mAccess, plainName);
      out.close();
    }
    return SwiftDirectClient.put(mAccess, newPath);
  }

  @Override
  public OutputStream create(String path,
      int blockSizeByte) throws IOException {
    LOG.warn("Create with block size is not supported"
        + "with SwiftDirectUnderFileSystem. Block size will be ignored.");
    return create(path);
  }

  @Override
  public OutputStream create(String path, short replication, int blockSizeByte) throws IOException {
    LOG.warn("Create with block size and replication is not"
        + "supported with SwiftDirectUnderFileSystem."
        + " Block size and replication will be ignored.");
    return create(path);
  }

  /**
   * {@inheritDoc}
   *
   * @param path the file or folder name
   * @param recursive whether we delete folder and its children
   * @return true if succeed, false otherwise
   * @throws IOException if a non-Alluxio error occurs
   */
  @Override
  public boolean delete(String path, boolean recursive) throws IOException {
    LOG.debug("Delete method: {}, recursive {}", path, recursive);
    String strippedPath = stripPrefixIfPresent(path);
    Container c = mAccount.getContainer(mContainerName);
    if (recursive) {
      strippedPath = makeQualifiedPath(strippedPath);
      PaginationMap paginationMap = c.getPaginationMap(strippedPath, 100);
      for (int page = 0; page < paginationMap.getNumberOfPages(); page++) {
        for (StoredObject obj : c.list(paginationMap, page)) {
          if (obj.exists()) {
            obj.delete();
          }
        }
      }
    }
    StoredObject so = c.getObject(strippedPath);
    if (so.exists()) {
      so.delete();
    }
    return true;
  }

  @Override
  public boolean exists(String path) throws IOException {
<<<<<<< HEAD
    String newPath = stripPrefixIfPresent(path);
    if (newPath.endsWith("_temporary")) {
      // To get better performance Swift driver does not
      // creates _temporary folder
      // This optimization should be hidden from Spark, therefore
      // exists _teporary will return true
      return true;
    }
    return isObjectExists(newPath);
  }

  /**
   * Checks if the object exists.
   *
   * @param path the key to get the object details of
   * @return boolean indicating if the object exists
   */
  private boolean isObjectExists(String path) {
    LOG.debug("Checking if {} exists", path);
    return mAccount.getContainer(mContainerName).getObject(path).exists();
=======
    // To get better performance Swift driver does not create a _temporary folder.
    // This optimization should be hidden from Spark, therefore exists _temporary will return true.
    return path.endsWith("_temporary") || isFile(path) || isDirectory(path);
>>>>>>> f776be0b
  }

  /**
   * Gets the block size in bytes. There is no concept of a block in Swift and the maximum size of
   * one file is 4 GB. This method defaults to the default user block size in Alluxio.
   *
   * @param path the path to the object
   * @return the default Alluxio user block size
   * @throws IOException this implementation will not throw this exception, but subclasses may
   */
  @Override
  public long getBlockSizeByte(String path) throws IOException {
    return mConfiguration.getBytes(Constants.USER_BLOCK_SIZE_BYTES_DEFAULT);
  }

  @Override
  public Object getConf() {
    LOG.warn("getConf is not supported when using SwiftDirectUnderFileSystem, returning null.");
    return null;
  }

  @Override
  public List<String> getFileLocations(String path) throws IOException {
    LOG.warn("getFileLocations is not supported when using "
        + "SwiftDirectUnderFileSystem, returning null.");
    return null;
  }

  @Override
  public List<String> getFileLocations(String path, long offset) throws IOException {
    LOG.warn("getFileLocations is not supported when using "
        + "SwiftDirectUnderFileSystem, returning null.");
    return null;
  }

  @Override
  public long getFileSize(String path) throws IOException {
    StoredObject so = mAccount.getContainer(mContainerName).getObject(stripPrefixIfPresent(path));
    return so.getContentLength();
  }

  @Override
  public long getModificationTimeMs(String path) throws IOException {
    StoredObject so = mAccount.getContainer(mContainerName).getObject(stripPrefixIfPresent(path));
    return so.getLastModifiedAsDate().getTime();
  }

  // This call is currently only used for the web ui, where a negative value implies unknown.
  @Override
  public long getSpace(String path, SpaceType type) throws IOException {
    return -1;
  }

  @Override
  public boolean isFile(String path) throws IOException {
    String strippedPath = stripPrefixIfPresent(path);
    return mAccount.getContainer(mContainerName).getObject(strippedPath).exists();
  }

  @Override
  public String[] list(String path) throws IOException {
    path = PathUtils.normalizePath(path, PATH_SEPARATOR);
    return listInternal(path, false);
  }

  /**
   * @inheritDoc
   *
   * @param path the folder to create
   * @param createParent if true, the method creates any necessary but nonexistent parent
   *        directories; otherwise, the method does not create nonexistent parent directories
   * @return {@code true} if and only if the directory was created; {@code false} otherwise
   * @throws IOException if a non-Alluxio error occurs
   */
  @Override
  public boolean mkdirs(String path, boolean createParent) throws IOException {
    return true;
  }

  @Override
  public InputStream open(String path) throws IOException {
    path = stripPrefixIfPresent(path);
    Container container = mAccount.getContainer(mContainerName);
    StoredObject so = container.getObject(path);
    return so.downloadObjectAsInputStream();
  }

  /**
   * Each path is checked both for leading "/" and ending "/". Leading "/" is removed, and "/" is
   * added at the end if not present.
   *
   * @param path URI to the object
   * @return qualified path
   */
  private String makeQualifiedPath(String path) {
    if (!path.endsWith("/")) {
      path = path + "/";
    }
    if (path.startsWith("/")) {
      path = path.substring(1);
    }
    return path;
  }

  /**
   * @inheritDoc
   *
   * @param src the source file or folder name
   * @param dst the destination file or folder name
   * @return true if succeed, false otherwise
   * @throws IOException if a non-Alluxio error occurs
   */
  @Override
  public boolean rename(String src, String dst) throws IOException {
    String strippedSrcPath = stripPrefixIfPresent(src);
    String strippedDstPath = stripPrefixIfPresent(dst);
    if (exists(src) && copy(strippedSrcPath, strippedDstPath)) {
      return delete(src, true);
    }
    Container c = mAccount.getContainer(mContainerName);
    strippedSrcPath = makeQualifiedPath(strippedSrcPath);
    strippedDstPath = makeQualifiedPath(strippedDstPath);
    PaginationMap paginationMap = c.getPaginationMap(strippedSrcPath, 100);
    for (int page = 0; page < paginationMap.getNumberOfPages(); page++) {
      for (StoredObject obj : c.list(paginationMap, page)) {
        if (obj.exists() && copy(obj.getName(),
            obj.getName().replace(strippedSrcPath, strippedDstPath))) {
          delete(obj.getName(), false);
        }
      }
    }
    return true;
  }

  @Override
  public void setConf(Object conf) {
  }

  // Not supported
  @Override
  public void setOwner(String path, String user, String group) {}

  // Not supported
  @Override
  public void setPermission(String path, String posixPerm) throws IOException {}

  /**
   * Copies an object to another name.
   *
   * @param src the source key to copy
   * @param dst the destination key to copy to
   * @return true if the operation was successful, false otherwise
   */
  private boolean copy(String src, String dst) {
    LOG.debug("copy from {} to {}", src, dst);
    String strippedSrcPath = stripPrefixIfPresent(src);
    String strippedDstPath = stripPrefixIfPresent(dst);
    try {
      Container container = mAccount.getContainer(mContainerName);
      container.getObject(strippedSrcPath).copyObject(container,
          container.getObject(strippedDstPath));
      return true;
    } catch (Exception e) {
      LOG.error(e.getMessage());
      return false;
    }
  }

  /**
   * Checks if the path is a prefix of at least one object in Swift.
   *
   * @param path the path to check
   * @return boolean indicating if the path is a directory
   * @throws IOException if an error occurs listing the directory
   */
  private boolean isDirectory(String path) throws IOException {
    String strippedPath = stripPrefixIfPresent(path);
    String[] children = listInternal(strippedPath, true);
    return children != null && children.length > 0;
  }

  /**
   * Lists the files in the given path, the paths will be their logical names and not contain the
   * folder suffix.
   *
   * @param path the key to list
   * @param recursive if true will list children directories as well
   * @return an array of the file and folder names in this directory
   * @throws IOException if path is not accessible, e.g. network issues
   */
  private String[] listInternal(String path, boolean recursive) throws IOException {
    try {
      path = stripPrefixIfPresent(path);
      path = PathUtils.normalizePath(path, PATH_SEPARATOR);
      path = path.equals(PATH_SEPARATOR) ? "" : path;
      Directory directory = new Directory(path, '/');
      Container c = mAccount.getContainer(mContainerName);
      Collection<DirectoryOrObject> res = c.listDirectory(directory);
      Set<String> children = new HashSet<>();
      Iterator<DirectoryOrObject> iter = res.iterator();
      while (iter.hasNext()) {
        DirectoryOrObject dirobj = iter.next();
        String child = stripFolderSuffixIfPresent(dirobj.getName());
        String noPrefix = stripPrefixIfPresent(child, path);
        children.add(noPrefix);
      }
      return children.toArray(new String[children.size()]);
    } catch (Exception e) {
      LOG.error("Failed to list path {}", path, e);
      return null;
    }
  }

  /**
   * Strips the folder suffix if it exists. This is a string manipulation utility and does not
   * guarantee the existence of the folder. This method will leave keys without a suffix unaltered.
   *
   * @param key the key to strip the suffix from
   * @return the key with the suffix removed, or the key unaltered if the suffix is not present
   */
  private String stripFolderSuffixIfPresent(String key) {
    if (key.endsWith(FOLDER_SUFFIX)) {
      return key.substring(0, key.length() - FOLDER_SUFFIX.length());
    }
    return key;
  }

  /**
   * Strips the Swift container prefix from the key if it is present. For example, for input key
   * swift://my-container-name/my-path/file, the output would be my-path/file. This method will
   * leave keys without a prefix unaltered, ie. my-path/file returns my-path/file.
   *
   * @param path the key to strip
   * @return the key without the Swift container prefix
   */
  private String stripPrefixIfPresent(String path) {
    if (path.startsWith(PATH_SEPARATOR)) {
      return stripPrefixIfPresent(path, PATH_SEPARATOR);
    }
    return stripPrefixIfPresent(path, mContainerPrefix);
  }

  /**
   * Strips the Swift container prefix from the key if it is present. For example, for input key
   * swift://my-container-name/my-path/file, the output would be my-path/file. This method will
   * leave keys without a prefix unaltered, ie. my-path/file returns my-path/file.
   *
   * @param path the key to strip
   * @param prefix prefix to remove
   * @return the key without the Swift container prefix
   */
  private String stripPrefixIfPresent(String path, String prefix) {
    if (path.startsWith(prefix)) {
      return path.substring(prefix.length());
    }
    return path;
  }

  @Override
  public UnderFSType getUnderFSType() {
    return UnderFSType.SWIFT;
  }
}<|MERGE_RESOLUTION|>--- conflicted
+++ resolved
@@ -196,32 +196,9 @@
 
   @Override
   public boolean exists(String path) throws IOException {
-<<<<<<< HEAD
-    String newPath = stripPrefixIfPresent(path);
-    if (newPath.endsWith("_temporary")) {
-      // To get better performance Swift driver does not
-      // creates _temporary folder
-      // This optimization should be hidden from Spark, therefore
-      // exists _teporary will return true
-      return true;
-    }
-    return isObjectExists(newPath);
-  }
-
-  /**
-   * Checks if the object exists.
-   *
-   * @param path the key to get the object details of
-   * @return boolean indicating if the object exists
-   */
-  private boolean isObjectExists(String path) {
-    LOG.debug("Checking if {} exists", path);
-    return mAccount.getContainer(mContainerName).getObject(path).exists();
-=======
     // To get better performance Swift driver does not create a _temporary folder.
     // This optimization should be hidden from Spark, therefore exists _temporary will return true.
     return path.endsWith("_temporary") || isFile(path) || isDirectory(path);
->>>>>>> f776be0b
   }
 
   /**
